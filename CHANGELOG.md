--- conflicted
+++ resolved
@@ -2,68 +2,6 @@
 
 All notable changes to the ESO Live Encounter Log Sets & Abilities Analyzer will be documented in this file.
 
-<<<<<<< HEAD
-## [0.1.22] - 2025-01-24
-
-### Fixed
-- **Critical Deadlock Fix**: Fixed threading deadlock that caused tailing utility to hang when new data arrived
-- **File Processing Hang**: Resolved issue where `_process_new_lines()` would hang indefinitely due to lock contention
-- **Live Tailing Reliability**: Tailing utility now processes new data continuously without hanging
-
-### Technical Details
-- Removed redundant `threading.Lock()` acquisition in `_process_new_lines()` method
-- `_process_new_lines()` now assumes caller already holds the file lock (called from `check_for_changes()`)
-- Added clear documentation explaining lock ownership assumptions
-- Tested with high-throughput scenarios (1000 lines/second) - works perfectly
-
-### Testing
-- Verified fix with ESO log simulator at 1000 lines every 1 second
-- Confirmed encounter reports generate correctly after each fight
-- No more hanging when file growth is detected
-- Continuous operation without deadlocks
-
-## [0.1.21] - 2025-01-24
-
-### Fixed
-- **Critical Concurrency Issues**: Fixed race conditions in file monitoring that caused read-all-then-tail to fail
-- **File Monitoring Reliability**: Replaced complex watchdog directory monitoring with simple, reliable file polling
-- **Multiple File Confusion**: Eliminated issues where tool was monitoring multiple log files simultaneously
-- **Thread Safety**: Added threading locks to prevent concurrent file access conflicts
-
-### Changed
-- **Simplified Architecture**: Replaced watchdog-based file monitoring with simple 1-second polling
-- **Better Diagnostics**: Improved diagnostic output to clearly show file monitoring status
-- **Removed Dependencies**: Eliminated watchdog library dependency for more reliable operation
-
-### Technical Details
-- Added `threading.Lock()` to prevent race conditions between `_process_entire_file()` and `_process_new_lines()`
-- Replaced `LogFileHandler(FileSystemEventHandler)` with `LogFileMonitor` class
-- Implemented `check_for_changes()` method for reliable file change detection
-- Simplified main monitoring loop to use direct file polling instead of event-driven monitoring
-
-## [0.1.19] - 2025-01-22
-
-### Fixed
-- **Windows Import Error**: Fixed PyInstaller spec to properly include src modules in Windows builds
-- **Module Path Issues**: Added 'src' to pathex and updated hiddenimports with full module paths
-- **Build Configuration**: Corrected references to gear_set_database_optimized and version modules
-
-### Changed
-- Updated PyInstaller spec file to include src directory in module search path
-- Fixed hiddenimports to use complete module paths (src.gear_set_database_optimized, src.version)
-
-## [0.1.18] - 2025-01-22
-
-### Fixed
-- **Import Error**: Resolved `no module named gear_set_database_optimized` error by implementing robust import strategy
-- **Module Loading**: Fixed relative import issues that prevented the module from loading when run directly
-- **Cross-Platform Compatibility**: Improved import handling to work both as package and standalone module
-
-### Changed
-- Updated import statements to use try/except blocks for both relative and absolute imports
-- Enhanced module loading to work in various execution contexts (package vs standalone)
-=======
-=======
 ## [0.1.27] - 2025-01-26
 
 ### Enhanced
@@ -179,7 +117,6 @@
 - Implemented robust file handling with `close_for_waiting()` and `reopen_for_append()` methods
 - Added support for both LogFileMonitor and replay modes with auto-split functionality
 
->>>>>>> 896eb6d6
 ## [0.1.19] - 2025-01-24
 
 ### Fixed
@@ -198,7 +135,6 @@
 - Replaced `LogFileHandler(FileSystemEventHandler)` with `LogFileMonitor` class
 - Implemented `check_for_changes()` method for reliable file change detection
 - Simplified main monitoring loop to use direct file polling instead of event-driven monitoring
->>>>>>> develop
 
 ## [0.1.17] - 2025-01-22
 
