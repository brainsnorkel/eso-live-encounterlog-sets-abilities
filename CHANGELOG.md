# Changelog

All notable changes to the ESO Live Encounter Log Sets & Abilities Analyzer will be documented in this file.

<<<<<<< HEAD
## [0.1.6] - 2025-01-22
=======
## [0.1.4] - 2025-01-22

### Added
- **Intelligent Auto-Detection**: Automatically detects most likely ESO log directory based on host OS (Windows, macOS, Linux)
- **Enhanced Status Messages**: Clear, informative messages about what the tool is doing and where it's looking
- **Directory Creation**: Automatically creates log directories if they don't exist
- **Easy Stalking Integration**: Comprehensive documentation and references to Easy Stalking addon for automatic logging
- **Improved User Experience**: Better guidance for users on enabling encounter logging

### Enhanced
- **Cross-Platform Detection**: Smart detection of ESO installation paths for Windows, macOS (native/Wine), and Linux (Wine)
- **Status Reporting**: Real-time feedback on log file detection and monitoring status
- **Error Handling**: Better error messages and guidance when log files aren't found
- **Documentation**: Added troubleshooting section with common issues and solutions

### Technical
- Added `_get_most_likely_log_directory()` for OS-specific path detection
- Added `_get_host_type_description()` for user-friendly OS identification
- Enhanced main function with detailed status reporting
- Improved directory and file existence checking with automatic directory creation

## [0.1.3] - 2025-01-22
>>>>>>> e51caf3a

### Added
- **Unix Timestamp Integration**: Accurate combat start times using Unix timestamps from BEGIN_LOG events
- **Group Buff Detection**: Monitors critical group buffs (Major Courage, Major Force, Major Slayer) with visual indicators
- **Individual Buff Uptime**: Tracks Major Courage uptime percentage for each player
- **Enhanced Visual Output**: Uses ✅/❌ emojis for prominent buff status display

### Enhanced
- **Combat Timing**: Fixed combat start time calculation to prioritize BEGIN_COMBAT events over BEGIN_CAST events
- **Timestamp Accuracy**: Replaced file modification time estimation with precise Unix timestamp calculations
- **Buff Tracking**: Comprehensive buff application and removal monitoring throughout encounters
- **Output Formatting**: Improved combat report layout with better visual hierarchy

### Technical
- Added `_handle_begin_log_event()` for Unix timestamp extraction
- Enhanced `get_combat_start_time_formatted()` with Unix timestamp support
- Implemented buff tracking system with uptime calculations
- Added encounter finalization protection against post-combat timestamp overrides

## [0.1.2] - 2025-01-XX

### Enhanced
- Updated skill line mappings and aliases for improved accuracy
- Enhanced skill line detection with better subclass analysis logic
- Improved readability of skill line abbreviations in combat reports

### Technical
- Refined skill line detection algorithms for better build identification
- Enhanced ability-to-skill-line mapping accuracy

## [0.1.1] - 2025-01-XX

### Fixed
- Fixed player death tracking to only count actual player deaths, not enemy deaths
- Enhanced enemy filtering to exclude environmental hazards like 'Water', 'Fire', 'Trap', etc.
- Improved target selection with better fallback logic from damage tracking to health-based selection
- Removed unnecessary blank lines in combat report output for cleaner formatting

### Enhanced
- Added comprehensive filtering for pets, corpses, and non-combat entities
- Updated gear set database to use LibSets_SetData.xlsm for more accurate set information
- Enhanced skill line detection and aliases
- Improved combat encounter tracking and reporting accuracy

### Technical
- Added cross-platform installers (Windows, macOS, Linux) via GitHub Actions
- Improved enemy tracking logic with better validation
- Enhanced error handling and edge case management

## [0.1.0] - 2025-01-XX

### Added
- Initial release of ESO Live Encounter Log Sets & Abilities Analyzer
- Real-time monitoring of ESO encounter logs
- Comprehensive player analysis with skill line detection
- Front/back bar ability tracking
- Gear set identification using LibSets database
- Zone-based reporting system
- Cross-platform support (Windows, macOS)
- Test mode with sample log replay
- Comprehensive skill line mappings based on UESP
- Support for 634+ gear sets from LibSets database

### Features
- **Player Analysis**: Extracts player names, abilities, and gear information
- **Skill Line Detection**: Analyzes equipped abilities to infer skill lines (e.g., "Herald/Assassination/Winter's")
- **Gear Set Identification**: Uses LibSets database for accurate set identification
- **Zone Tracking**: Reports zone changes and maintains player data across encounters
- **Combat Event Handling**: Proper BEGIN_COMBAT/END_COMBAT event processing
- **Real-time Monitoring**: File system watchers for live log analysis
- **Test Mode**: Replay sample logs at various speeds for testing

### Technical Improvements
- **Robust CSV Parsing**: Handles complex ESO log format with nested arrays
- **Ability Cache System**: Efficient ability ID to name mapping
- **Combat Timeout Removal**: Eliminated unreliable timeout-based combat detection
- **Explicit Event Handling**: Uses BEGIN_COMBAT/END_COMBAT events for accurate combat tracking
- **Enhanced Skill Line Detection**: Comprehensive ability-to-skill-line mappings
- **LibSets Integration**: Full gear set database integration
- **Improved Display Format**: Cleaner, more concise output format

### Dependencies
- Python 3.7+
- watchdog (file system monitoring)
- click (command-line interface)
- pandas (Excel file processing)
- openpyxl (Excel file reading)
- colorama (cross-platform colored terminal output)

### Supported Platforms
- Windows 10/11
- macOS 10.14+
- Linux (experimental)

### Known Limitations
- Ability cache dependency on ABILITY_INFO events
- Limited to sets available in LibSets database
- Cannot identify builds for anonymous players
- ESO logs track 13 gear slots (missing backup off-hand weapon slot)

### Future Enhancements
- Web interface for real-time monitoring
- Historical encounter database
- Damage/healing number parsing
- Advanced build analysis
- Integration with ESO addons

### Acknowledgments
This project builds upon excellent community resources:
- **[LibSets](https://github.com/Baertram/LibSets/tree/LibSets-reworked/LibSets)** by Baertram for gear set database
- **[ESO Log Tool](https://github.com/sheumais/logs)** by sheumais for log parsing insights
- **UESP** for authoritative skill line information<|MERGE_RESOLUTION|>--- conflicted
+++ resolved
@@ -2,10 +2,7 @@
 
 All notable changes to the ESO Live Encounter Log Sets & Abilities Analyzer will be documented in this file.
 
-<<<<<<< HEAD
 ## [0.1.6] - 2025-01-22
-=======
-## [0.1.4] - 2025-01-22
 
 ### Added
 - **Intelligent Auto-Detection**: Automatically detects most likely ESO log directory based on host OS (Windows, macOS, Linux)
@@ -26,8 +23,7 @@
 - Enhanced main function with detailed status reporting
 - Improved directory and file existence checking with automatic directory creation
 
-## [0.1.3] - 2025-01-22
->>>>>>> e51caf3a
+## [0.1.5] - 2025-01-22
 
 ### Added
 - **Unix Timestamp Integration**: Accurate combat start times using Unix timestamps from BEGIN_LOG events
