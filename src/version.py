--- conflicted
+++ resolved
@@ -2,10 +2,5 @@
 Version information for ESO Live Encounter Log Sets & Abilities Analyzer
 """
 
-<<<<<<< HEAD
-__version__ = "0.1.19"
-__version_info__ = (0, 1, 19)
-=======
-__version__ = "0.1.18"
-__version_info__ = (0, 1, 18)
->>>>>>> b95345ed
+__version__ = "0.1.20"
+__version_info__ = (0, 1, 20)