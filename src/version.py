--- conflicted
+++ resolved
@@ -2,10 +2,5 @@
 Version information for ESO Live Encounter Log Sets & Abilities Analyzer
 """
 
-<<<<<<< HEAD
-__version__ = "0.1.22"
-__version_info__ = (0, 1, 22)
-=======
 __version__ = "0.1.28"
-__version_info__ = (0, 1, 28)
->>>>>>> 896eb6d6
+__version_info__ = (0, 1, 28)