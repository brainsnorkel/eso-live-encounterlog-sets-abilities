#!/usr/bin/env python3
"""
ESO Encounter Log Analyzer
A CLI tool that continuously monitors ESO encounter logs and analyzes combat encounters.
"""

# Quick version check before any imports
import sys
if len(sys.argv) > 1 and sys.argv[1] in ['-v', '--version']:
    try:
        try:
            from .version import __version__
        except ImportError:
            from version import __version__
        print(f"ESO Live Encounter Log Sets & Abilities Analyzer v{__version__}")
        print(f"Repository: https://github.com/brainsnorkel/eso-live-encounterlog-sets-abilities")
        print(f"License: MIT")
        sys.exit(0)
    except ImportError:
        pass

import os
import sys
import time
import csv
import io
import threading
from pathlib import Path
from collections import defaultdict, deque
from typing import Dict, List, Optional, Tuple, Set
from datetime import datetime
import click
import requests
from colorama import init, Fore, Style
try:
    from .gear_set_database_optimized import gear_set_db
except ImportError:
    from gear_set_database_optimized import gear_set_db

# Add keyboard detection and clipboard functionality
try:
    import pynput
    from pynput import keyboard
    KEYBOARD_AVAILABLE = True
except ImportError:
    KEYBOARD_AVAILABLE = False

try:
    import pyperclip
    CLIPBOARD_AVAILABLE = True
except ImportError:
    CLIPBOARD_AVAILABLE = False

# Initialize colorama for cross-platform colored output
init()

try:
    from .version import __version__
except ImportError:
    from version import __version__

# Taunt abilities lookup for highlighting
TAUNT_ABILITIES = {
    'puncture', 'ransack', 'pierce armor', 'inner fire', 'inner rage', 
    'inner beast', 'frost clench', 'runic jolt', 'runic sunder', 'runic embrace',
    'focused charge', 'explosive charge', 'toppling charge', 'goading throw', 'goading vault'
}

def highlight_taunt_abilities(ability_list):
    """Highlight taunt abilities in purple and return formatted list."""
    highlighted_abilities = []
    for ability in ability_list:
        ability_lower = ability.lower()
        if any(taunt in ability_lower for taunt in TAUNT_ABILITIES):
            highlighted_abilities.append(f"{Fore.MAGENTA}{ability}{Style.RESET_ALL}")
        else:
            highlighted_abilities.append(ability)
    return highlighted_abilities

# Import our ESO analysis modules
from eso_sets import ESOSubclassAnalyzer, ESOSetDatabase

# Known mythic item sets (these typically have only 1 piece and unique bonuses)
MYTHIC_SETS = {
    "Velothi Ur-Mage's Amulet",
    "Kilt",  # Harpooner's Wading Kilt
    "Ring of the Pale Order",
    "Snow Treaders",
    "Gaze of Sithis",
    "Thrassian Stranglers",
    "Antiquarian's Eye",
    "Malacath's Band of Brutality",
    "Spaulder of Ruin",
    "Markyn Ring of Majesty",
    "Dov-rha Sabatons",
    "Lefthander's Aegis Belt",
    "Mora's Whispers",
    "Oakensoul Ring",
    "Pearls of Ehlnofey",
    "Sea-Serpent's Coil",
    "Shapeshifter's Chain",
    "Tarnished Nightmare",
    "Torc of Tonal Constancy",
}

# Set types that typically only have 1-2 piece bonuses (no 5pc bonus)
NO_FIVE_PIECE_SET_TYPES = {
    "LIBSETS_SETTYPE_MYTHIC",      # 1 piece only
    "LIBSETS_SETTYPE_MONSTER",     # 2 pieces only
    "LIBSETS_SETTYPE_ARENA",       # Usually 2 pieces (weapon sets)
}

# Cache for set types to avoid repeatedly reading Excel file
_set_type_cache = {}

def has_five_piece_bonus(set_name: str) -> bool:
    """Check if a set has a 5-piece bonus using the gear set database."""
    # Remove "Perfected " prefix for lookup
    clean_name = set_name
    if clean_name.startswith('Perfected '):
        clean_name = clean_name[10:]

    # Check cache first
    if clean_name in _set_type_cache:
        set_type = _set_type_cache[clean_name]
        return set_type not in NO_FIVE_PIECE_SET_TYPES

    # Load set types into cache if not already done
    if not _set_type_cache:
        try:
            import pandas as pd
            excel_file = pd.ExcelFile('/Users/christophergentle/2025-development/eso/live-sets-abilities/setsdb/LibSets_SetData.xlsm')
            df = pd.read_excel(excel_file, sheet_name='Sets data', header=1)

            # Build cache of set name -> set type
            for _, row in df.iterrows():
                name = row.get('Name EN', '')
                set_type = row.get('Set Type', '')
                if name and set_type:
                    _set_type_cache[name] = set_type
        except Exception:
            pass  # If we can't load the database, fall back to defaults

    # Check if set is in cache now
    if clean_name in _set_type_cache:
        set_type = _set_type_cache[clean_name]
        return set_type not in NO_FIVE_PIECE_SET_TYPES

    # If not in database, make an educated guess based on name patterns
    # Most sets have 5pc bonuses except mythics, monster sets, and weapon sets
    mythic_keywords = ['ring', 'amulet', 'kilt', 'treaders', 'gaze', 'stranglers', 'eye', 'band', 'spaulder', 'sabatons', 'belt', 'whispers', 'oakensoul', 'pearls', 'coil', 'chain', 'nightmare', 'torc']
    if any(keyword in clean_name.lower() for keyword in mythic_keywords):
        return False

    # Known 2-piece sets from LibSets database (monster sets + arena weapon sets)
    two_piece_sets = [
        # Monster sets (2-piece)
        "spawn of mephala", "blood spawn", "lord warden", "scourge harvester", "engine guardian", "nightflame",
        "nerien'eth", "valkyn skoria", "maw of the infernal", "molag kena", "mighty chudan", "velidreth",
        "giant spider", "shadowrend", "kra'gh", "swarm mother", "sentinel of rkugamz", "chokethorn",
        "slimecraw", "sellistrix", "infernal guardian", "ilambris", "iceheart", "stormfist", "tremorscale",
        "pirate skeleton", "the troll king", "selene", "grothdarr", "earthgore", "domihaus", "thurvokun",
        "zaan", "balorgh", "vykosa", "stonekeeper", "symphony of blades", "grundwulf", "maarselok",
        "mother ciannait", "kjalnar's nightmare", "stone husk", "lady thorn", "encrati's behemoth",
        "baron zaudrus", "prior thierric", "magma incarnate", "kargaeda", "nazaray", "archdruid devyric",
        "euphotic gatekeeper", "roksa the warped", "ozezan the inferno", "anthelmir's construct",
        "the blind", "squall of retribution", "orpheon the tactician", "nunatak", "nunatak's blessing",
        # Arena weapon sets (2-piece)
        "archer's mind", "footman's fortune", "healer's habit", "robes of destruction mastery", "permafrost",
        "glorious defender", "para bellum", "elemental succession", "hunt leader", "winterborn",
        "titanic cleave", "puncturing remedy", "stinging slashes", "caustic arrow", "destructive impact",
        "grand rejuvenation", "merciless charge", "rampaging slash", "cruel flurry", "thunderous volley",
        "crushing wall", "precise regeneration", "gallant charge", "radial uppercut", "spectral cloak",
        "virulent shot", "wild impulse", "mender's ward", "perfect gallant charge", "perfect radial uppercut",
        "perfect spectral cloak", "perfect virulent shot", "perfect wild impulse", "perfect mender's ward",
        "perfected merciless charge", "perfected rampaging slash", "perfected cruel flurry", "perfected thunderous volley",
        "perfected crushing wall", "perfected precise regeneration", "perfected titanic cleave", "perfected puncturing remedy",
        "perfected stinging slashes", "perfected caustic arrow", "perfected destructive impact", "perfected grand rejuvenation",
        "executioner's blade", "void bash", "frenzied momentum", "point-blank snipe", "wrath of elements",
        "force overflow", "perfected executioner's blade", "perfected void bash", "perfected frenzied momentum",
        "perfected point-blank snipe", "perfected wrath of elements", "perfected force overflow"
    ]
    if any(keyword in clean_name.lower() for keyword in two_piece_sets):
        return False

    # Default: assume it has 5pc bonus unless proven otherwise
    return True

class ESOLogEntry:
    """Represents a single log entry from the ESO encounter log."""

    def __init__(self, timestamp: int, event_type: str, fields: List[str], original_line: str = ""):
        self.timestamp = timestamp
        self.event_type = event_type
        self.fields = fields
        self.original_line = original_line

    @classmethod
    def parse(cls, line: str) -> Optional['ESOLogEntry']:
        """Parse a single log line into an ESOLogEntry."""
        try:
            # Split on comma, handle potential quoting
            reader = csv.reader(io.StringIO(line))
            fields = next(reader)

            if len(fields) < 2:
                return None

            event_type = fields[1]
            
            # Check if the third field is a timestamp (numeric)
            if len(fields) >= 3:
                try:
                    timestamp = int(fields[2])
                    # For certain events, the third field is not a timestamp
                    if event_type in ["UNIT_ADDED", "UNIT_CHANGED", "COMBAT_EVENT", "EFFECT_CHANGED", "BEGIN_CAST", "END_CAST"]:
                        # These events don't have timestamps, use line number as timestamp
                        line_number = int(fields[0]) if fields[0].isdigit() else 0
                        return cls(line_number, event_type, fields[2:], line)
                    else:
                        # These events have timestamps
                        return cls(timestamp, event_type, fields[3:], line)
                except ValueError:
                    # Third field is not a timestamp, treat as data field
                    return cls(0, event_type, fields[2:], line)
            else:
                # No timestamp field, use line number as relative timestamp
                line_number = int(fields[0]) if fields[0].isdigit() else 0
                return cls(line_number, event_type, fields[2:], line)
        except (ValueError, IndexError, StopIteration):
            return None

class PlayerInfo:
    """Stores information about a player character."""

    def __init__(self, unit_id: str, name: str, handle: str, class_id: str = None):
        self.unit_id = unit_id  # Short unit ID from UNIT_ADDED
        self.name = name
        self.handle = handle
        self.class_id = class_id
        self.equipped_abilities: Set[str] = set()
        self.front_bar_abilities: List[str] = []
        self.back_bar_abilities: List[str] = []
        self.gear: Dict[str, List[str]] = {}
        self.last_seen = 0
        self.long_unit_ids: Set[str] = set()

        # Resource tracking (maximum values seen)
        self.max_health: int = 0
        self.max_magicka: int = 0
        self.max_stamina: int = 0

    def update_resources(self, health: int = None, magicka: int = None, stamina: int = None):
        """Update maximum resource values."""
        if health is not None and health > self.max_health:
            self.max_health = health
        if magicka is not None and magicka > self.max_magicka:
            self.max_magicka = magicka
        if stamina is not None and stamina > self.max_stamina:
            self.max_stamina = stamina

    def reset_resources(self):
        """Reset resource tracking."""
        self.max_health = 0
        self.max_magicka = 0
        self.max_stamina = 0

    def get_class_name(self) -> str:
        class_mapping = {
            "1": "Dragonknight",
            "2": "Sorcerer", 
            "3": "Nightblade",
            "4": "Warden",
            "5": "Necromancer",
            "6": "Templar",
            "117": "Arcanist"
        }
        return class_mapping.get(self.class_id, "Unknown")
    
    def get_class_skill_lines(self) -> List[str]:
        class_skill_lines = {
            "1": ["Ardent Flame", "Draconic Power", "Earthen Heart"],  # Dragonknight
            "2": ["Dark Magic", "Daedric Summoning", "Storm Calling"],  # Sorcerer
            "3": ["Assassination", "Shadow", "Siphoning"],  # Nightblade
            "4": ["Animal Companions", "Green Balance", "Winter's Embrace"],  # Warden
            "5": ["Bone", "Grave Lord", "Living Death"],  # Necromancer
            "6": ["Aedric Spear", "Dawn's Wrath", "Restoring Light"],  # Templar
            "117": ["Herald of the Tome", "Soldier of Apocrypha", "Curative Runeforms"]  # Arcanist
        }
        return class_skill_lines.get(self.class_id, [])


    def set_equipped_abilities(self, ability_names: Set[str]):
        """Set the equipped abilities from PLAYER_INFO."""
        self.equipped_abilities = ability_names

    def set_front_back_bar_abilities(self, front_bar: List[str], back_bar: List[str]):
        """Set the front and back bar abilities from PLAYER_INFO."""
        self.front_bar_abilities = front_bar
        self.back_bar_abilities = back_bar

    def set_gear(self, gear_data: List[List[str]]):
        """Set the gear data from PLAYER_INFO."""
        self.gear = {}
        for gear_item in gear_data:
            if len(gear_item) >= 2:
                slot = gear_item[0]
                self.gear[slot] = gear_item

    def add_long_unit_id(self, long_unit_id: str):
        """Add a long unit ID that maps to this player."""
        self.long_unit_ids.add(long_unit_id)


    def has_unit_id(self, unit_id: str) -> bool:
        """Check if this unit ID (short or long) belongs to this player."""
        return unit_id == self.unit_id or unit_id in self.long_unit_ids

    def get_display_name(self) -> str:
        """Get the display name for this player (handle or 'anon')."""
        if self.handle and self.handle not in ['""', '', '0']:
            return self.handle
        elif self.name and self.name not in ['""', '', '0']:
            return self.name
        else:
            return "anon"

class EnemyInfo:
    """Stores information about an enemy unit."""

    def __init__(self, unit_id: str, name: str, unit_type: str):
        self.unit_id = unit_id
        self.name = name
        self.unit_type = unit_type
        self.max_health: int = 0
        self.current_health: int = 0
        self.is_hostile: bool = False

class CombatEncounter:
    """Represents a single combat encounter."""

    def __init__(self):
        self.start_time: int = 0
        self.end_time: int = 0
        self.players: Dict[str, PlayerInfo] = {}  # Keyed by short unit ID
        self.enemies: Dict[str, EnemyInfo] = {}  # Track enemy units
        self.abilities_used: Dict[str, Set[str]] = defaultdict(set)
        self.total_damage: int = 0  # Track total damage dealt
        self.player_damage: Dict[str, int] = {}  # Track damage per player (including pets)
        self.enemy_damage: Dict[str, int] = {}  # Track damage dealt to each enemy
        self.total_health_damaged: int = 0  # Track total health of all damaged enemies
        self.player_deaths: int = 0  # Track player deaths
        self.in_combat = False
        self.finalized = False  # Track if encounter has been finalized (ended)
        
        # Buff tracking
        self.player_buffs: Dict[str, Dict[str, List[Tuple[int, int]]]] = defaultdict(lambda: defaultdict(list))  # player_id -> buff_name -> [(start_time, end_time)]
        self.active_buffs: Dict[str, Dict[str, int]] = defaultdict(lambda: defaultdict(int))  # player_id -> buff_name -> start_time
        
        # Pet ownership tracking
        self.pet_ownership: Dict[str, str] = {}
        
        # Track combat end time
        self.combat_ended_at: Optional[int] = None
        
        # Grace period logic removed - encounters are finalized immediately on END_COMBAT
        
        # Track highest health hostile monster in this fight
        self.highest_health_hostile: Optional[EnemyInfo] = None
        self.most_damaged_hostile: Optional[EnemyInfo] = None

    def add_player(self, unit_id: str, name: str, handle: str, class_id: str = None):
        """Add a player to this encounter."""
        # Skip offline players
        if name == "Offline":
            return
        self.players[unit_id] = PlayerInfo(unit_id, name, handle, class_id)

    def add_enemy(self, unit_id: str, name: str, unit_type: str):
        """Add an enemy to this encounter."""
        self.enemies[unit_id] = EnemyInfo(unit_id, name, unit_type)

    def track_pet_ownership(self, pet_unit_id: str, owner_unit_id: str):
        """Track that a pet belongs to a specific player."""
        self.pet_ownership[pet_unit_id] = owner_unit_id

    def is_friendly_unit(self, unit_id: str) -> bool:
        """Check if a unit ID belongs to a friendly player or their pet."""
        # Check if it's a known player
        if self.find_player_by_unit_id(unit_id):
            return True
        
        # Check if it's a known pet of a friendly player
        if unit_id in self.pet_ownership:
            owner_id = self.pet_ownership[unit_id]
            return self.find_player_by_unit_id(owner_id) is not None
        
        # Note: Removed overly broad 1-50 fallback as it was filtering out legitimate hostile enemies
            
        return False
    
    def update_highest_health_hostile(self, enemy: EnemyInfo):
        """Update the highest health hostile monster if this enemy has more health."""
        # Only consider HOSTILE monsters (not players or pets)
        if (not self.is_friendly_unit(enemy.unit_id) and 
            enemy.max_health > 0 and 
            hasattr(enemy, 'is_hostile') and enemy.is_hostile):
            if (self.highest_health_hostile is None or 
                enemy.max_health > self.highest_health_hostile.max_health or
                (enemy.max_health == self.highest_health_hostile.max_health and "Stormreeve" in enemy.name)):
                self.highest_health_hostile = enemy
    
    def update_most_damaged_hostile(self, unit_id: str):
        """Update the most damaged hostile monster based on player damage."""
        if unit_id in self.enemies:
            enemy = self.enemies[unit_id]
            if (hasattr(enemy, 'is_hostile') and enemy.is_hostile and 
                unit_id in self.enemy_damage):
                damage = self.enemy_damage[unit_id]
                if (self.most_damaged_hostile is None or 
                    damage > self.enemy_damage.get(self.most_damaged_hostile.unit_id, 0)):
                    self.most_damaged_hostile = enemy
    
    def update_enemy_health(self, unit_id: str, current_health: int, max_health: int):
        """Update an enemy's health values and check if it's now the highest health hostile."""
        if unit_id in self.enemies:
            enemy = self.enemies[unit_id]
            # Update health values
            enemy.current_health = current_health
            enemy.max_health = max_health
            
            # Update highest health hostile if this is a hostile monster
            self.update_highest_health_hostile(enemy)

    def _is_valid_enemy(self, enemy: EnemyInfo) -> bool:
        """Check if an enemy represents a valid combat target."""
        # First check if this unit is a friendly (player or pet)
        if self.is_friendly_unit(enemy.unit_id):
            return False
        
        # Fallback: exclude known environmental hazards and generic terms
        excluded_names = {
            # Environmental hazards and mechanics
            'water', 'fire', 'lava', 'poison', 'ice', 'lightning', 'void',
            'trap', 'spike', 'flame', 'steam', 'gas', 'cloud', 'mist',
            'beam', 'laser', 'ray', 'orb', 'crystal', 'shard', 'fragment',
            'portal', 'gate', 'door', 'barrier', 'wall', 'shield',
            
            # Generic environmental terms
            'element', 'energy', 'force', 'field', 'aura', 'zone', 'area',
            'mechanism', 'device', 'construct', 'apparatus'
        }
        
        enemy_name_lower = enemy.name.lower()
        return not any(excluded_name in enemy_name_lower for excluded_name in excluded_names)

    def get_highest_health_enemy(self) -> Optional[EnemyInfo]:
        """Get the enemy with the highest health, excluding pets, corpses, and environmental hazards."""
        if not self.enemies:
            return None
        
        max_health = 0
        highest_health_enemy = None
        
        for enemy in self.enemies.values():
            # Skip if not a valid enemy target
            if not self._is_valid_enemy(enemy):
                continue
                
            if enemy.max_health > max_health:
                max_health = enemy.max_health
                highest_health_enemy = enemy
                
        return highest_health_enemy

    def get_most_damaged_enemy(self) -> Optional[EnemyInfo]:
        """Get the enemy that took the most damage, excluding pets, corpses, and environmental hazards."""
        if not self.enemies or not self.enemy_damage:
            return None
        
        max_damage = 0
        most_damaged_enemy = None
        
        for unit_id, damage in self.enemy_damage.items():
            enemy = self.enemies.get(unit_id)
            if enemy:
                # Skip if not a valid enemy target
                if not self._is_valid_enemy(enemy):
                    continue
                    
                if damage > max_damage:
                    max_damage = damage
                    most_damaged_enemy = enemy
                    
        return most_damaged_enemy

    def add_ability_use(self, unit_id: str, ability_name: str):
        """Record an ability use by a player (for tracking purposes only)."""
        player = self.find_player_by_unit_id(unit_id)
        if player:
            self.abilities_used[player.unit_id].add(ability_name)

    def find_player_by_unit_id(self, unit_id: str) -> Optional[PlayerInfo]:
        """Find a player by either short or long unit ID."""
        for player in self.players.values():
            if player.has_unit_id(unit_id):
                return player
        return None

    def associate_long_unit_id(self, short_unit_id: str, long_unit_id: str):
        """Associate a long unit ID with a player's short unit ID."""
        if short_unit_id in self.players:
            self.players[short_unit_id].add_long_unit_id(long_unit_id)

    def add_damage_to_player(self, unit_id: str, damage: int):
        """Add damage to a specific player's total (players and their pets)."""
        # Find the player this unit belongs to
        player = self.find_player_by_unit_id(unit_id)
        if player:
            if player.unit_id not in self.player_damage:
                self.player_damage[player.unit_id] = 0
            self.player_damage[player.unit_id] += damage
        else:
            # Check if this is a pet of a player
            if unit_id in self.pet_ownership:
                owner_id = self.pet_ownership[unit_id]
                owner_player = self.find_player_by_unit_id(owner_id)
                if owner_player:
                    if owner_player.unit_id not in self.player_damage:
                        self.player_damage[owner_player.unit_id] = 0
                    self.player_damage[owner_player.unit_id] += damage

    def track_buff(self, player_unit_id: str, buff_name: str, effect_type: str, timestamp: int):
        """Track buff applications and removals for uptime calculation."""
        if effect_type == "GAINED":
            # Start tracking this buff
            self.active_buffs[player_unit_id][buff_name] = timestamp
        elif effect_type == "FADED":
            # End tracking this buff and record the duration
            if buff_name in self.active_buffs[player_unit_id]:
                start_time = self.active_buffs[player_unit_id][buff_name]
                self.player_buffs[player_unit_id][buff_name].append((start_time, timestamp))
                del self.active_buffs[player_unit_id][buff_name]

    def get_buff_uptime(self, player_unit_id: str, buff_name: str) -> float:
        """Calculate uptime percentage for a specific buff on a player."""
        if not self.player_buffs[player_unit_id][buff_name]:
            return 0.0
        
        total_uptime = 0
        for start_time, end_time in self.player_buffs[player_unit_id][buff_name]:
            total_uptime += (end_time - start_time)
        
        # Add any currently active buff time
        if buff_name in self.active_buffs[player_unit_id]:
            current_time = self.end_time if self.end_time > 0 else self.start_time
            total_uptime += (current_time - self.active_buffs[player_unit_id][buff_name])
        
        if self.end_time > self.start_time:
            duration = self.end_time - self.start_time
            return (total_uptime / duration) * 100.0
        return 0.0

    def finalize_buff_tracking(self):
        """Finalize buff tracking by ending any active buffs at encounter end."""
        for player_id, active_buffs in self.active_buffs.items():
            for buff_name, start_time in active_buffs.items():
                end_time = self.end_time if self.end_time > 0 else self.start_time
                self.player_buffs[player_id][buff_name].append((start_time, end_time))
        self.active_buffs.clear()

    def get_combat_start_time_formatted(self, log_file_path: str = None, log_start_unix: int = None) -> str:
        """Get the combat start time formatted as local date/time."""
        if not self.start_time:
            return "Unknown Time"
        
        import datetime
        
        # Use Unix timestamp from BEGIN_LOG event if available (most accurate)
        if log_start_unix:
            try:
                log_start_dt = datetime.datetime.fromtimestamp(log_start_unix / 1000.0)
                combat_start_dt = log_start_dt + datetime.timedelta(milliseconds=self.start_time)
                return combat_start_dt.strftime("%Y-%m-%d %H:%M:%S")
            except (ValueError, OSError):
                pass
        
        # Fallback: Use file modification time
        if log_file_path:
            import os
            try:
                if os.path.exists(log_file_path):
                    file_mtime = os.path.getmtime(log_file_path)
                    file_time = datetime.datetime.fromtimestamp(file_mtime)
                    combat_start_time = file_time - datetime.timedelta(seconds=(self.end_time - self.start_time) / 1000.0)
                    return combat_start_time.strftime("%Y-%m-%d %H:%M:%S")
            except (OSError, ValueError):
                pass
        
        # Final fallback: Use current time minus the relative timestamp
        current_time = datetime.datetime.now()
        base_time = current_time - datetime.timedelta(seconds=self.start_time / 1000.0)
        
        return base_time.strftime("%Y-%m-%d %H:%M:%S")

    def get_group_buff_uptime(self, buff_name: str) -> float:
        """Calculate uptime percentage for a group buff (active on any player)."""
        # Collect all time intervals when the buff was active on any player
        active_intervals = []
        
        # Check all players for this buff
        for player_id in self.players.keys():
            # Add completed buff periods
            if buff_name in self.player_buffs[player_id]:
                for start_time, end_time in self.player_buffs[player_id][buff_name]:
                    # Clamp intervals to encounter bounds
                    start_clamped = max(start_time, self.start_time)
                    end_clamped = min(end_time, self.end_time) if self.end_time > 0 else end_time
                    if start_clamped < end_clamped:
                        active_intervals.append((start_clamped, end_clamped))
            
            # Add currently active buff
            if buff_name in self.active_buffs[player_id]:
                start_time = self.active_buffs[player_id][buff_name]
                end_time = self.end_time if self.end_time > 0 else self.start_time
                # Clamp to encounter bounds
                start_clamped = max(start_time, self.start_time)
                end_clamped = min(end_time, self.end_time) if self.end_time > 0 else end_time
                if start_clamped < end_clamped:
                    active_intervals.append((start_clamped, end_clamped))
        
        if not active_intervals:
            return 0.0
        
        # Merge overlapping intervals and calculate total active time
        active_intervals.sort()  # Sort by start time
        merged_intervals = []
        
        for start, end in active_intervals:
            if not merged_intervals or merged_intervals[-1][1] < start:
                # No overlap, add new interval
                merged_intervals.append((start, end))
            else:
                # Overlap exists, extend the last interval
                merged_intervals[-1] = (merged_intervals[-1][0], max(merged_intervals[-1][1], end))
        
        # Calculate total active time
        total_active_time = sum(end - start for start, end in merged_intervals)
        
        # Calculate uptime percentage
        encounter_duration = self.end_time - self.start_time if self.end_time > self.start_time else 0
        if encounter_duration > 0:
            uptime_percentage = (total_active_time / encounter_duration) * 100.0
            # Cap at 100% to prevent display issues
            return min(uptime_percentage, 100.0)
        return 0.0

    def get_group_buff_analysis(self) -> Dict[str, bool]:
        """Analyze which group buffs are present across all players."""
        group_buffs = ['Major Courage', 'Major Force', 'Major Slayer']
        buff_analysis = {}
        
        for buff_name in group_buffs:
            # Check if any player had this buff during the encounter
            has_buff = False
            for player_id in self.players.keys():
                if buff_name in self.player_buffs[player_id] and self.player_buffs[player_id][buff_name]:
                    has_buff = True
                    break
                # Also check if buff is currently active
                if buff_name in self.active_buffs[player_id]:
                    has_buff = True
                    break
            buff_analysis[buff_name] = has_buff
        
        return buff_analysis

class ESOLogAnalyzer:
    """Main analyzer class for processing ESO encounter logs."""

    def __init__(self, list_hostiles: bool = False, diagnostic: bool = False, save_reports: bool = False, reports_dir: Optional[Path] = None):
        self.current_encounter: Optional[CombatEncounter] = None
        self.ability_cache: Dict[str, str] = {}  # ability_id -> ability_name
        self.gear_cache: Dict[str, str] = {}  # gear_item_id -> gear_set_name
        self.current_zone: Optional[str] = None  # Track current zone name
        self.current_difficulty: Optional[str] = None  # Track current difficulty
        self.zone_deaths: int = 0  # Track total deaths since entering current zone
        self.subclass_analyzer = ESOSubclassAnalyzer()
        self.set_database = ESOSetDatabase()
        self.current_log_file: Optional[str] = None  # Track current log file path
        self.log_start_unix_timestamp: Optional[int] = None  # Unix timestamp from BEGIN_LOG event
        
        # Testing flag for listing hostile monsters
        self.list_hostiles = list_hostiles
        self.hostile_monsters: List[Tuple[str, str, str]] = []  # (unit_id, name, unit_type)
        self.engaged_monsters: Set[str] = set()  # Track monsters that appear in combat events
        
        # Diagnostic mode for debugging data flow and timing
        self.diagnostic = diagnostic
        
        # Report saving functionality
        self.save_reports = save_reports
        self.reports_dir = reports_dir
        self.report_buffer = []  # Buffer to collect report output lines
        
        # Zone history tracking for rewind functionality
        self.zone_history: List[Tuple[int, str]] = []  # (timestamp, zone_name)
        self.max_zone_history = 10  # Keep last 10 zone changes
        
        # Add Discord markdown functionality
        self.last_encounter_report = None
        self.keyboard_listener = None
        self.discord_copy_enabled = True
        
        # Group buff ability IDs - updated with correct IDs from user
        self.major_courage_ids = {
            '61665',  # Major Courage - Increases Weapon and Spell Damage by 430
        }
        
        # Group buff IDs for tracking in encounters with 3+ players
        self.group_buff_ids = {
            'Major Courage': self.major_courage_ids,
            'Major Force': {'40225'},  # Increases Critical Damage by 20%
            'Major Slayer': {'93120', '931200'},  # Increases damage done to Dungeon, Trial, and Arena monsters by 10%
        }
        
        # Session tracking for players going offline/online
        self.player_sessions: Dict[str, Dict] = {}  # handle+name -> {unit_id, name, equipped_abilities, gear_data, last_seen}
        self.unit_id_to_handle: Dict[str, str] = {}  # unit_id -> handle
        
        # Initialize the robust log parser
        from eso_log_parser import ESOLogParser
        self.log_parser = ESOLogParser()
        
        # Initialize gear set mapping database
        self._initialize_gear_database()

    def _add_zone_to_history(self, timestamp: int, zone_name: str):
        """Add a zone change to the history for rewind functionality."""
        self.zone_history.append((timestamp, zone_name))
        # Keep only the most recent zone changes
        if len(self.zone_history) > self.max_zone_history:
            self.zone_history.pop(0)

    def _rewind_to_last_zone(self) -> bool:
        """Rewind to the last known zone when combat events are encountered without current zone."""
        if not self.zone_history:
            return False
        
        # Get the most recent zone
        last_timestamp, last_zone = self.zone_history[-1]
        
        print(f"{Fore.YELLOW}No current zone detected. Rewinding to last zone: {last_zone}{Style.RESET_ALL}")
        
        # Set the current zone to the last known zone
        self.current_zone = last_zone
        
        # Create a new encounter for this zone
        self.current_encounter = CombatEncounter()
        self.current_encounter.start_time = last_timestamp
        
        return True

    def _process_log_file_from_position(self, log_file: Path, start_position: int = 0, end_position: Optional[int] = None) -> List[ESOLogEntry]:
        """Process a portion of the log file to find zone changes and combat events."""
        entries = []
        
        try:
            with open(log_file, 'r', encoding='utf-8', errors='ignore') as f:
                if start_position > 0:
                    f.seek(start_position)
                
                for line in f:
                    if end_position and f.tell() > end_position:
                        break
                        
                    line = line.strip()
                    if line:
                        entry = ESOLogEntry.parse(line)
                        if entry:
                            entries.append(entry)
        except (IOError, UnicodeDecodeError) as e:
            print(f"{Fore.RED}Error reading log file for rewind: {e}{Style.RESET_ALL}")
        
        return entries

    def _initialize_gear_database(self):
        """Initialize gear item ID to gear set name mapping."""
        # Use the gear set database instead of hardcoded data
        self.gear_cache = gear_set_db.item_to_set
        self.gear_set_abilities = gear_set_db.ability_to_set

    def _is_two_handed_weapon(self, gear_item: List[str], player_gear: Dict[str, List[str]]) -> bool:
        """
        Check if a gear item is a 2-handed weapon (staff, bow, 2H axe, 2H mace, 2H sword).

        Args:
            gear_item: List containing gear item data [slot, item_id, ...]
            player_gear: Complete gear dictionary for the player

        Returns:
            True if the item is a 2-handed weapon, False otherwise
        """
        if len(gear_item) < 2:
            return False

        slot = gear_item[0]

        # Only check MAIN_HAND and BACKUP_MAIN slots
        if slot not in ['MAIN_HAND', 'BACKUP_MAIN']:
            return False

        # Check for known 2-handed weapon item IDs first (staffs, bows, 2H weapons)
        item_id = gear_item[1] if len(gear_item) > 1 else ""

        # Known 2-handed weapon item IDs - these are definitively 2-handed
        # TODO: This list should be expanded with more known 2H weapon IDs
        known_two_handed_items = {
            # Add known staff, bow, and 2H weapon item IDs here
            # Example: '87874': 'Staff', # Perfected Slivers Lightning Staff
        }

        if item_id in known_two_handed_items:
            return True

        # Check if there's a corresponding OFF_HAND weapon
        off_hand_key = 'OFF_HAND'
        backup_off_key = 'BACKUP_OFF'

        if slot == 'BACKUP_MAIN':
            # For backup weapons, check if there's a BACKUP_OFF
            if backup_off_key in player_gear and player_gear[backup_off_key]:
                backup_off_item = player_gear[backup_off_key]
                if len(backup_off_item) > 1:
                    backup_off_item_id = backup_off_item[1]
                    # If both weapons have the same item ID, they're dual-wielding (1-handed)
                    if backup_off_item_id == item_id:
                        return False
                    # If off-hand has valid item ID and isn't empty, main hand is 1-handed
                    if backup_off_item_id != "0" and backup_off_item_id != "":
                        return False
                    # If off-hand has armor trait, it's a shield - main hand is 1-handed
                    if len(backup_off_item) > 4 and "ARMOR" in backup_off_item[4]:
                        return False
            # If no backup off-hand equipped, assume 2-handed (staff, bow, 2H weapon)
            return True

        # For main hand, check if there's an off-hand weapon
        if off_hand_key in player_gear and player_gear[off_hand_key]:
            off_hand_item = player_gear[off_hand_key]
            if len(off_hand_item) > 1:
                off_hand_item_id = off_hand_item[1]
                # If both weapons have the same item ID, they're dual-wielding (1-handed)
                if off_hand_item_id == item_id:
                    return False
                # If off-hand has valid item ID and isn't empty, main hand is 1-handed
                if off_hand_item_id != "0" and off_hand_item_id != "":
                    return False
                # If off-hand has armor trait, it's a shield - main hand is 1-handed
                if len(off_hand_item) > 4 and "ARMOR" in off_hand_item[4]:
                    return False

        # If no off-hand weapon equipped, assume 2-handed (staff, bow, 2H weapon)
        return True

    def process_log_entry(self, entry: ESOLogEntry):
        """Process a single log entry."""
        # Check grace period before processing any events
        # Grace period logic removed - encounters are finalized immediately on END_COMBAT
        
        if self.diagnostic and entry.event_type in ["ZONE_CHANGED", "UNIT_ADDED", "BEGIN_COMBAT", "END_COMBAT"]:
            timestamp_str = time.strftime("%H:%M:%S", time.localtime())
            print(f"{Fore.CYAN}[{timestamp_str}] DIAGNOSTIC: Processing {entry.event_type} at {entry.timestamp}{Style.RESET_ALL}")
        
        if entry.event_type == "UNIT_ADDED":
            self._handle_unit_added(entry)
        elif entry.event_type == "UNIT_CHANGED":
            self._handle_unit_changed(entry)
        elif entry.event_type == "ABILITY_INFO":
            self._handle_ability_info(entry)
        elif entry.event_type == "PLAYER_INFO":
            self._handle_player_info(entry)
        elif entry.event_type == "ZONE_CHANGED":
            self._handle_zone_changed(entry)
        elif entry.event_type == "BEGIN_CAST":
            self._handle_begin_cast(entry)
        elif entry.event_type == "EFFECT_CHANGED":
            self._handle_effect_changed(entry)
        elif entry.event_type == "COMBAT_EVENT":
            self._handle_combat_event(entry)
        elif entry.event_type == "BEGIN_COMBAT":
            self._handle_begin_combat_event(entry)
        elif entry.event_type == "END_COMBAT":
            self._handle_end_combat_event(entry)
        elif entry.event_type == "BEGIN_LOG":
            self._handle_begin_log_event(entry)
        elif entry.event_type == "ZONE_CHANGED":
            self._handle_zone_changed(entry)

    def _check_pending_encounter_display(self):
        """Check if we have an encounter that ended but hasn't been displayed yet."""
        if (self.current_encounter and 
            self.current_encounter.combat_ended_at and 
            not self.current_encounter.finalized and 
            self.current_encounter.players):
            
            # Display the encounter if it's been ended
            self.current_encounter.finalized = True
            self._display_encounter_summary(self.current_zone)

    def _handle_unit_added(self, entry: ESOLogEntry):
        """Handle UNIT_ADDED events to track players and enemies."""
        # UNIT_ADDED format: timestamp,UNIT_ADDED,unit_id,unit_type,F/T,unknown,unknown,F/T,unknown,unknown,"name","@handle",...
        # After parsing, fields[0] = unit_id, fields[1] = unit_type, etc.
        
        if self.diagnostic:
            timestamp_str = time.strftime("%H:%M:%S", time.localtime())
            print(f"{Fore.CYAN}[{timestamp_str}] DIAGNOSTIC: _handle_unit_added called with {len(entry.fields)} fields{Style.RESET_ALL}")
        
        if len(entry.fields) >= 10:
            unit_id = entry.fields[0]
            unit_type = entry.fields[1]
            
            if self.diagnostic:
                timestamp_str = time.strftime("%H:%M:%S", time.localtime())
                print(f"{Fore.CYAN}[{timestamp_str}] DIAGNOSTIC: UNIT_ADDED unit_id={unit_id}, unit_type={unit_type}{Style.RESET_ALL}")
            
            # Handle player units
            if unit_type == "PLAYER":
                name = entry.fields[8] if len(entry.fields) > 8 else ""
                handle = entry.fields[9] if len(entry.fields) > 9 else ""
                long_unit_id = entry.fields[10] if len(entry.fields) > 10 else ""
                class_id = entry.fields[6] if len(entry.fields) > 6 else ""  # Class ID is in field 7 (index 6)

                # Only add players if we have a current encounter (zone has been set)
                if self.diagnostic:
                    timestamp_str = time.strftime("%H:%M:%S", time.localtime())
                    print(f"{Fore.CYAN}[{timestamp_str}] DIAGNOSTIC: UNIT_ADDED player {unit_id}, encounter exists: {self.current_encounter is not None}{Style.RESET_ALL}")
                
                if self.current_encounter:
                    # Clean up name and handle (remove quotes if present)
                    clean_name = name.strip('"') if name else ""
                    clean_handle = handle.strip('"') if handle else ""
                    
                    if self.diagnostic:
                        timestamp_str = time.strftime("%H:%M:%S", time.localtime())
                        print(f"{Fore.CYAN}[{timestamp_str}] DIAGNOSTIC: Adding player {unit_id} ({clean_name}) to encounter{Style.RESET_ALL}")

                    # Check if this is a returning player from session data
                    session_key = f"{clean_handle}+{clean_name}"
                    if session_key in self.player_sessions:
                        # Restore player from session data
                        self._restore_player_from_session(unit_id, clean_name, clean_handle)
                    else:
                        # New player - add normally with class ID
                        self.current_encounter.add_player(unit_id, clean_name, clean_handle, class_id)
                    
                    # Update session data
                    self._update_player_session(unit_id, clean_name, clean_handle, class_id=class_id)
                    
                    # Associate the long unit ID with the player
                    if long_unit_id and long_unit_id != "0":
                        self.current_encounter.associate_long_unit_id(unit_id, long_unit_id)
            
            # Handle enemy units (MONSTER, NPC, etc.)
            elif unit_type in ["MONSTER", "NPC"]:
                name = entry.fields[8] if len(entry.fields) > 8 else ""
                health = 0
                is_hostile = False
                
                # Extract health from field [4] if available (105634 in the example)
                if len(entry.fields) > 4 and entry.fields[4].isdigit():
                    health = int(entry.fields[4])
                
                # Check if this is a HOSTILE monster (field [14] in the example)
                if len(entry.fields) > 14 and entry.fields[14] == "HOSTILE":
                    is_hostile = True
                
                # Add ALL monsters (including FRIENDLY) so they can be updated later via UNIT_CHANGED
                if self.current_encounter and name and name != '0':
                    clean_name = name.strip('"') if name else ""
                    
                    enemy = EnemyInfo(unit_id, clean_name, unit_type)
                    enemy.max_health = health
                    enemy.current_health = health
                    enemy.is_hostile = is_hostile
                    
                    self.current_encounter.enemies[unit_id] = enemy
                    
                    # Update highest health hostile monster (only if currently hostile)
                    if is_hostile:
                        self.current_encounter.update_highest_health_hostile(enemy)
                        
                        # Track hostile monsters for testing flag
                        if self.list_hostiles:
                            self.hostile_monsters.append((unit_id, clean_name, unit_type))

    def _handle_unit_changed(self, entry: ESOLogEntry):
        """Handle UNIT_CHANGED events to track when monsters become hostile."""
        # UNIT_CHANGED format: timestamp,UNIT_CHANGED,unit_id,unknown,unknown,"name","",unknown,unknown,unknown,unknown,new_state,unknown
        # After parsing: fields[0]=unit_id, fields[3]=name, fields[9]=new_state
        if self.current_encounter and len(entry.fields) >= 10:
            unit_id = entry.fields[0]
            name = entry.fields[3] if len(entry.fields) > 3 else ""
            new_state = entry.fields[9] if len(entry.fields) > 9 else ""
            
            # Only process if this is a known enemy and it's becoming HOSTILE
            if (unit_id in self.current_encounter.enemies and 
                new_state == "HOSTILE" and name and name != '0'):
                
                enemy = self.current_encounter.enemies[unit_id]
                enemy.is_hostile = True
                
                # Update highest health hostile monster now that this enemy is hostile
                self.current_encounter.update_highest_health_hostile(enemy)
                
                # Track hostile monsters for testing flag
                if self.list_hostiles:
                    clean_name = name.strip('"') if name else ""
                    self.hostile_monsters.append((unit_id, clean_name, enemy.unit_type))

    def _handle_ability_info(self, entry: ESOLogEntry):
        """Handle ABILITY_INFO events to cache ability names and gear sets."""
        # Check if entry is already a AbilityInfoEntry
        if hasattr(entry, 'ability_id') and hasattr(entry, 'ability_name'):
            # Entry is already parsed as AbilityInfoEntry
            parsed = entry
        else:
            # Entry needs to be parsed
            parsed = self.log_parser.parse_ability_info(entry)
            
        if parsed:
            # Update both caches with the parsed ability info
            self.ability_cache[parsed.ability_id] = parsed.ability_name
            self.log_parser.ability_cache[parsed.ability_id] = parsed.ability_name
            
            # Check if this ability is actually a gear set (some gear sets appear as abilities)
            ability_name_lower = parsed.ability_name.lower()
            if any(set_name in ability_name_lower for set_name in ['bahsei', 'mother', 'sorrow', 'relequen', 'spell power', 'false god', 'deadly strike']):
                # This is a gear set ability - we can use it for gear set identification
                # Debug output removed for clean operation
                pass

    def _handle_player_info(self, entry: ESOLogEntry):
        """Handle PLAYER_INFO events to get equipped abilities and gear."""
        # Use the shared robust parser to handle the complex PLAYER_INFO format
        # Ensure caches are synchronized (both directions)
        self.log_parser.ability_cache = self.ability_cache  # Sync analyzer -> parser
        self.ability_cache.update(self.log_parser.ability_cache)  # Sync parser -> analyzer
        
        # Check if entry is already a PlayerInfoEntry
        if hasattr(entry, 'unit_id') and hasattr(entry, 'ability_ids'):
            # Entry is already parsed as PlayerInfoEntry
            player_info = entry
        else:
            # Entry needs to be parsed
            player_info = self.log_parser.parse_player_info(entry)
            
        if player_info:
            # Get equipped ability names (all abilities)
            equipped_ability_names = self.log_parser.get_equipped_abilities(player_info)
            # Get front and back bar abilities separately
            front_bar_abilities = self.log_parser.get_front_bar_abilities(player_info)
            back_bar_abilities = self.log_parser.get_back_bar_abilities(player_info)
            
            # Find the player and set their equipped abilities and gear
            if self.current_encounter and player_info.unit_id in self.current_encounter.players:
                player = self.current_encounter.players[player_info.unit_id]
                player.set_equipped_abilities(equipped_ability_names)
                player.set_front_back_bar_abilities(front_bar_abilities, back_bar_abilities)
                player.set_gear(player_info.gear_data)
                # Store equipped ability IDs for gear set detection (both bars)
                player._equipped_ability_ids = set(player_info.champion_points + player_info.additional_data)
                
                # Update session data with new player info
                self._update_player_session(
                    player_info.unit_id, 
                    player.name, 
                    player.handle, 
                    equipped_ability_names, 
                    player_info.gear_data
                )
                

    def _handle_zone_changed(self, entry: ESOLogEntry):
        """Handle ZONE_CHANGED events to reset all known players."""
        # ZONE_CHANGED format: zone_id, zone_name, difficulty
        if self.diagnostic:
            timestamp_str = time.strftime("%H:%M:%S", time.localtime())
            print(f"{Fore.CYAN}[{timestamp_str}] DIAGNOSTIC: _handle_zone_changed called{Style.RESET_ALL}")
        
        if len(entry.fields) >= 2:
            zone_name = entry.fields[0].strip('"')
            difficulty = entry.fields[1].strip('"')
            
            # Store previous zone name before updating
            previous_zone = self.current_zone if self.current_zone else "Unknown"
            
            print(f"\n{Fore.YELLOW}=== ZONE CHANGED ==={Style.RESET_ALL}")
            print(f"{Fore.YELLOW}Zone: {zone_name} ({difficulty}){Style.RESET_ALL}")
            print(f"{Fore.CYAN}ESO Live Encounter Log Sets & Abilities Analyzer v{__version__}{Style.RESET_ALL}")
            
            # If there's an active encounter when zone changes, display it if it ended but wasn't shown
            if (self.current_encounter and self.current_encounter.combat_ended_at and 
                not self.current_encounter.finalized and self.current_encounter.players):
                self.current_encounter.finalized = True
                self._display_encounter_summary(self.current_zone)
            
            # Reset any existing encounter
            if self.current_encounter:
                self.current_encounter = None
            
            # Update current zone and difficulty after processing previous zone's combat
            self.current_zone = zone_name
            self.current_difficulty = difficulty
            
            # Add this zone change to history for rewind functionality
            self._add_zone_to_history(entry.timestamp, zone_name)
            
            # Clean up offline players
            self._cleanup_offline_players()
            
            # Reset death counter for new zone
            self.zone_deaths = 0
            
            # Reset all tracking - create new encounter for this zone
            self.current_encounter = CombatEncounter()
            self.current_encounter.start_time = entry.timestamp
            
            if self.diagnostic:
                timestamp_str = time.strftime("%H:%M:%S", time.localtime())
                print(f"{Fore.CYAN}[{timestamp_str}] DIAGNOSTIC: ZONE_CHANGED created new encounter at {entry.timestamp}{Style.RESET_ALL}")

    def _handle_begin_combat_event(self, entry: ESOLogEntry):
        """Handle BEGIN_COMBAT events to start combat tracking."""
        # BEGIN_COMBAT format: timestamp,BEGIN_COMBAT (no additional data)
        
        if self.diagnostic:
            timestamp_str = time.strftime("%H:%M:%S", time.localtime())
            print(f"{Fore.CYAN}[{timestamp_str}] DIAGNOSTIC: BEGIN_COMBAT at {entry.timestamp}, encounter exists: {self.current_encounter is not None}, players: {len(self.current_encounter.players) if self.current_encounter else 0}{Style.RESET_ALL}")
        
        # Check if we need to rewind to a previous zone
        if not self.current_zone and self.zone_history:
            self._rewind_to_last_zone()
        
        # Grace period logic removed - encounters are finalized immediately on END_COMBAT
        
        # If we have a previous encounter that ended but wasn't displayed, display it now
        if (self.current_encounter and self.current_encounter.combat_ended_at and 
            not self.current_encounter.finalized and self.current_encounter.players):
            self.current_encounter.finalized = True
            self._display_encounter_summary(self.current_zone)
            # Don't reset to None - we'll reuse the encounter and preserve players
        
        # Create a new encounter if we don't have one or if the previous one was finalized
        if not self.current_encounter or self.current_encounter.finalized:
            # Create new encounter but preserve players and enemies from previous encounter in same zone
            old_players = {}
            old_enemies = {}
            if self.current_encounter:
                if self.current_encounter.players:
                    old_players = self.current_encounter.players.copy()
                if self.current_encounter.enemies:
                    old_enemies = self.current_encounter.enemies.copy()
            
            self.current_encounter = CombatEncounter()

            # Restore players and enemies from previous encounter (they persist across combats in same zone)
            self.current_encounter.players = old_players
            self.current_encounter.enemies = old_enemies

            # Reset resource tracking for all players for the new encounter
            for player in self.current_encounter.players.values():
                player.reset_resources()
        
        # Mark combat as active and set start time to BEGIN_COMBAT timestamp
        self.current_encounter.in_combat = True
        self.current_encounter.start_time = entry.timestamp
        
        if self.diagnostic:
            timestamp_str = time.strftime("%H:%M:%S", time.localtime())
            print(f"{Fore.CYAN}[{timestamp_str}] DIAGNOSTIC: After BEGIN_COMBAT, players: {len(self.current_encounter.players)}{Style.RESET_ALL}")

    def _handle_end_combat_event(self, entry: ESOLogEntry):
        """Handle END_COMBAT events to start grace period for combat tracking."""
        # END_COMBAT format: timestamp,END_COMBAT (no additional data)
        
        if self.diagnostic:
            timestamp_str = time.strftime("%H:%M:%S", time.localtime())
            print(f"{Fore.CYAN}[{timestamp_str}] DIAGNOSTIC: END_COMBAT at {entry.timestamp}, encounter exists: {self.current_encounter is not None}, players: {len(self.current_encounter.players) if self.current_encounter else 0}{Style.RESET_ALL}")
        
        # Immediately finalize encounter if there are any players
        if self.current_encounter and self.current_encounter.players:
            self.current_encounter.end_time = entry.timestamp
            self.current_encounter.combat_ended_at = entry.timestamp
            self.current_encounter.in_combat = False
            # Finalize buff tracking
            self.current_encounter.finalize_buff_tracking()
            # Immediately display summary and finalize encounter
            self.current_encounter.finalized = True
            self._display_encounter_summary(self.current_zone)

    # Grace period logic removed - encounters are finalized immediately on END_COMBAT


    def _handle_begin_log_event(self, entry: ESOLogEntry):
        """Handle BEGIN_LOG events to extract Unix timestamp."""
        # BEGIN_LOG format: timestamp,BEGIN_LOG,unix_timestamp,version,"server","language","build"
        if len(entry.fields) >= 1:
            try:
                unix_timestamp = int(entry.fields[0])
                self.log_start_unix_timestamp = unix_timestamp
            except (ValueError, IndexError):
                pass  # Skip invalid timestamps

    def _handle_begin_cast(self, entry: ESOLogEntry):
        """Handle BEGIN_CAST events."""
        if not self.current_encounter:
            self.current_encounter = CombatEncounter()

        # Only set combat start time if we're not already in combat and not finalized
        # This prevents BEGIN_CAST from overriding BEGIN_COMBAT timestamps or finalized encounters
        if not self.current_encounter.in_combat and not self.current_encounter.finalized:
            self.current_encounter.in_combat = True
            self.current_encounter.start_time = entry.timestamp

        # BEGIN_CAST format: durationMS, channeled, castTrackId, abilityId, <sourceUnitState>, <targetUnitState>
        # sourceUnitState: unitId, health/max, magicka/max, stamina/max, ultimate/max, werewolf/max, shield, x, y, heading
        if len(entry.fields) >= 7:
            ability_id = entry.fields[3]  # abilityId
            caster_unit_id = entry.fields[4]  # sourceUnitState.unitId

            if ability_id in self.ability_cache:
                ability_name = self.ability_cache[ability_id]
                self.current_encounter.add_ability_use(caster_unit_id, ability_name)

            # Parse resource information: health/max, magicka/max, stamina/max in fields 5, 6, 7
            if len(entry.fields) >= 8:
                self._parse_and_update_player_resources(caster_unit_id, entry.fields[5:8])
                # Also update enemy health if the caster is an enemy
                self._parse_and_update_enemy_health(caster_unit_id, entry.fields[5:8])

    def _parse_and_update_enemy_health(self, unit_id: str, resource_fields: List[str]):
        """Parse health information and update the corresponding enemy's maximum health."""
        if not self.current_encounter:
            return

        # Check if this unit is an enemy
        enemy = self.current_encounter.enemies.get(unit_id)
        if not enemy:
            return

        # Parse health field: "current/max" - we want the max (second number)
        try:
            if len(resource_fields) >= 1 and "/" in resource_fields[0]:
                current_health, max_health = resource_fields[0].split("/")
                max_health = int(max_health)
                if max_health > 0 and max_health > enemy.max_health:
                    enemy.max_health = max_health
                    enemy.current_health = int(current_health)
                    # Update highest health hostile if this enemy is hostile
                    if enemy.is_hostile:
                        self.current_encounter.update_highest_health_hostile(enemy)
        except (ValueError, IndexError):
            pass  # Skip invalid health data

    def _parse_and_update_player_resources(self, unit_id: str, resource_fields: List[str]):
        """Parse resource information and update the corresponding player's maximum values."""
        if not self.current_encounter:
            return

        # Find the player by unit ID (handles both short and long unit IDs)
        player = self.current_encounter.find_player_by_unit_id(unit_id)

        if not player:
            return

        # Parse resource fields: [health_current/health_max, magicka_current/magicka_max, stamina_current/stamina_max]
        try:
            if len(resource_fields) >= 1 and "/" in resource_fields[0]:
                # Health format: "current/max" - we want the max (second number)
                current_health, max_health = resource_fields[0].split("/")
                max_health = int(max_health)
                player.update_resources(health=max_health)

            if len(resource_fields) >= 2 and "/" in resource_fields[1]:
                # Magicka format: "current/max" - we want the max (second number)
                current_magicka, max_magicka = resource_fields[1].split("/")
                max_magicka = int(max_magicka)
                player.update_resources(magicka=max_magicka)

            if len(resource_fields) >= 3 and "/" in resource_fields[2]:
                # Stamina format: "current/max" - we want the max (second number)
                current_stamina, max_stamina = resource_fields[2].split("/")
                max_stamina = int(max_stamina)
                player.update_resources(stamina=max_stamina)

        except (ValueError, IndexError):
            pass  # Skip invalid resource data

    def _handle_combat_event(self, entry: ESOLogEntry):
        """Handle COMBAT_EVENT events."""
        
        # Check if we need to rewind to a previous zone
        if not self.current_zone and self.zone_history:
            self._rewind_to_last_zone()
        
        if not self.current_encounter:
            self.current_encounter = CombatEncounter()
            self.current_encounter.start_time = entry.timestamp

        if not self.current_encounter.in_combat:
            self.current_encounter.in_combat = True
            self.current_encounter.start_time = entry.timestamp

        # Track damage events for DPS calculation (only friendly damage)
        # COMBAT_EVENT format: timestamp,COMBAT_EVENT,event_type,damage_type,source_unit_id,damage_value,...
        if len(entry.fields) >= 4:
            combat_event_type = entry.fields[0]  # DAMAGE/CRITICAL_DAMAGE is at index 0
            
            # Track any monster that appears in combat events as "engaged"
            if self.list_hostiles and self.current_encounter:
                # COMBAT_EVENT format: timestamp,COMBAT_EVENT,actionResult,damageType,powerType,hitValue,overflow,castTrackId,abilityId,sourceUnitState,targetUnitState
                # After parsing: fields[0]=actionResult, fields[1]=damageType, ..., fields[8]=sourceUnitId, fields[17]=targetUnitId
                if combat_event_type in ['DAMAGE', 'CRITICAL_DAMAGE']:
                    if len(entry.fields) > 17:
                        source_unit_id = entry.fields[7]  # Source unit (dealing damage)
                        target_unit_id = entry.fields[17]  # Target unit (receiving damage)
                        
                        # Track when players damage hostile monsters
                        if (target_unit_id and target_unit_id in self.current_encounter.enemies):
                            enemy = self.current_encounter.enemies[target_unit_id]
                            if enemy.is_hostile:
                                # Check if source is a player or player's pet
                                if (self.current_encounter.find_player_by_unit_id(source_unit_id) or 
                                    source_unit_id in self.current_encounter.pet_ownership):
                                    self.engaged_monsters.add(target_unit_id)
            
            if combat_event_type in ['DAMAGE', 'CRITICAL_DAMAGE']:
                pass  # Damage events are handled in the elif block below
            
            # Track death events
            if combat_event_type == 'DIED_XP':
                # Check if it's a player death by looking up the dying unit ID in known players
                # DIED_XP format: timestamp,COMBAT_EVENT,DIED_XP,damageType,powerType,hitValue,overflow,castTrackId,abilityId,sourceUnitState,targetUnitState
                # After parsing: fields[0]=DIED_XP, fields[1]=damageType, ..., fields[7]=sourceUnitId, fields[17]=dyingUnitId
                dying_unit_id = entry.fields[17] if len(entry.fields) > 17 else ""
                if (self.current_encounter and 
                    self.current_encounter.find_player_by_unit_id(dying_unit_id)):
                    self.zone_deaths += 1
                
                # If it's a hostile enemy death, mark it as damaged by players
                elif (self.current_encounter and 
                      dying_unit_id in self.current_encounter.enemies):
                    enemy = self.current_encounter.enemies[dying_unit_id]
                    # Only track deaths of hostile monsters, not friendly pets or NPCs
                    if enemy.is_hostile:
                        # Mark this enemy as damaged (even if we didn't track individual damage events)
                        if dying_unit_id not in self.current_encounter.enemy_damage:
                            self.current_encounter.enemy_damage[dying_unit_id] = 0
                            # Add enemy's max health to total when first damaged
                            if enemy.max_health > 0:
                                self.current_encounter.total_health_damaged += enemy.max_health
                        # Set a minimum damage amount to indicate it was killed
                        if self.current_encounter.enemy_damage[dying_unit_id] == 0:
                            self.current_encounter.enemy_damage[dying_unit_id] = 1
                        # Update the most damaged hostile monster
                        self.current_encounter.update_most_damaged_hostile(dying_unit_id)
            
            
            # Track damage events
            elif combat_event_type in ['DAMAGE', 'CRITICAL_DAMAGE']:
                try:
                    # COMBAT_EVENT format: timestamp,COMBAT_EVENT,actionResult,damageType,powerType,hitValue,overflow,castTrackId,abilityId,sourceUnitState,targetUnitState
                    # After parsing: fields[0]=actionResult, fields[1]=damageType, fields[3]=hitValue, fields[7]=sourceUnitId, fields[17]=targetUnitId
                    hit_value = int(entry.fields[3])  # hitValue is at index 3
                    source_unit_id = entry.fields[7] if len(entry.fields) > 7 else ""  # source unit ID
                    target_unit_id = entry.fields[17] if len(entry.fields) > 17 else ""  # target unit ID
                    
                    # Track damage dealt by players to hostile monsters
                    if hit_value > 0 and self.current_encounter:
                        if target_unit_id and target_unit_id in self.current_encounter.enemies:
                            enemy = self.current_encounter.enemies[target_unit_id]
                            if enemy.is_hostile:
                                # Check if source is a player or player's pet
                                if (self.current_encounter.find_player_by_unit_id(source_unit_id) or 
                                    source_unit_id in self.current_encounter.pet_ownership):
                                    if target_unit_id not in self.current_encounter.enemy_damage:
                                        self.current_encounter.enemy_damage[target_unit_id] = 0
                                        # Add enemy's max health to total when first damaged
                                        if target_unit_id in self.current_encounter.enemies:
                                            enemy = self.current_encounter.enemies[target_unit_id]
                                            if enemy.max_health > 0:
                                                self.current_encounter.total_health_damaged += enemy.max_health
                                    self.current_encounter.enemy_damage[target_unit_id] += hit_value
                                    # Update total group damage
                                    self.current_encounter.total_damage += hit_value
                                    
                                    # Track individual player damage
                                    self.current_encounter.add_damage_to_player(source_unit_id, hit_value)
                                    
                                    # Update the most damaged hostile monster
                                    self.current_encounter.update_most_damaged_hostile(target_unit_id)
                except (ValueError, IndexError):
                    pass  # Skip invalid damage values
            
            # Parse health information from COMBAT_EVENT (similar to EFFECT_CHANGED)
            # COMBAT_EVENT format can include health info in various positions depending on event type
            if len(entry.fields) > 17:  # Check if we have enough fields for health info
                # Look for health info in the format "current_health/max_health"
                for i, field in enumerate(entry.fields):
                    if "/" in field and field.count("/") == 1:
                        try:
                            current_health, max_health = field.split("/")
                            current_health = int(current_health)
                            max_health = int(max_health)
                            
                            # If this looks like valid health data (reasonable values)
                            if 1000 <= max_health <= 100000000:  # Reasonable health range
                                # Try to find the target unit ID - it's usually a few fields before health
                                target_unit_id = None
                                for j in range(max(0, i-5), i):
                                    if entry.fields[j].isdigit() and len(entry.fields[j]) > 3:  # Unit IDs are usually longer
                                        target_unit_id = entry.fields[j]
                                        break
                                
                                # Update enemy health if this is a known enemy
                                if (target_unit_id and self.current_encounter and 
                                    target_unit_id in self.current_encounter.enemies):
                                    self.current_encounter.update_enemy_health(target_unit_id, current_health, max_health)
                                    
                        except (ValueError, IndexError):
                            pass  # Skip invalid health data

    def _handle_effect_changed(self, entry: ESOLogEntry):
        """Handle EFFECT_CHANGED events for buffs/debuffs."""
        # EFFECT_CHANGED format: GAINED/FADED/UPDATED, target_unit_id, source_unit_id, ability_id, stacks, ...
        if self.current_encounter and len(entry.fields) >= 4:
            effect_type = entry.fields[0]
            target_unit_id = entry.fields[1]  # Short unit ID
            source_unit_id = entry.fields[2]  # Long unit ID
            ability_id = entry.fields[3]

            # Associate long unit ID with target player if we can find the target
            if target_unit_id in self.current_encounter.players:
                self.current_encounter.associate_long_unit_id(target_unit_id, source_unit_id)
            
            # Track pet ownership: if source is a player and target is not a player, target might be a pet
            if (source_unit_id in self.current_encounter.players and 
                target_unit_id not in self.current_encounter.players):
                # Check if target is likely a pet (not a known enemy)
                if target_unit_id not in self.current_encounter.enemies:
                    self.current_encounter.track_pet_ownership(target_unit_id, source_unit_id)

            # Track group buffs
            for buff_name, buff_ids in self.group_buff_ids.items():
                if ability_id in buff_ids and target_unit_id in self.current_encounter.players:
                    self.current_encounter.track_buff(target_unit_id, buff_name, effect_type, entry.timestamp)

            # Parse health information for enemies from EFFECT_CHANGED events
            # EFFECT_CHANGED format: GAINED/FADED/UPDATED,stacks,source_unit_id,ability_id,target_unit_id,source_health/max,source_magicka/max,source_stamina/max,source_ultimate/max,source_werewolf/max,source_shield,source_x,source_y,source_heading,target_unit_id,target_health/max,target_magicka/max,target_stamina/max,target_ultimate/max,target_werewolf/max,target_shield,target_x,target_y,target_heading
            # Look for the second target_unit_id (field 15) and its corresponding health (field 16)
            if len(entry.fields) >= 16:
                second_target_unit_id = str(entry.fields[14])  # Field 15 (0-indexed)
                target_health_info = str(entry.fields[15])     # Field 16 (0-indexed)
                
                if "/" in target_health_info and second_target_unit_id in self.current_encounter.enemies:
                    try:
                        current_health, max_health = target_health_info.split("/")
                        current_health = int(current_health)
                        max_health = int(max_health)
                        
                        if max_health > 0 and max_health > 100:  # Filter out small health values
                            self.current_encounter.update_enemy_health(second_target_unit_id, current_health, max_health)
                            
                    except (ValueError, IndexError):
                        pass  # Skip invalid health data
            
            # Also check the first target_unit_id (original logic for backward compatibility)
            if len(entry.fields) >= 6:
                first_target_health_info = str(entry.fields[5])  # Field 6 (0-indexed)
                if "/" in first_target_health_info and target_unit_id in self.current_encounter.enemies:
                    try:
                        current_health, max_health = first_target_health_info.split("/")
                        current_health = int(current_health)
                        max_health = int(max_health)
                        
                        if max_health > 0 and max_health > 100:  # Filter out small health values
                            self.current_encounter.update_enemy_health(target_unit_id, current_health, max_health)
                            
                    except (ValueError, IndexError):
                        pass  # Skip invalid health data

            # Only track GAINED effects to avoid spam, and only from valid source units
            if (effect_type == "GAINED" and source_unit_id != "0" and
                ability_id in self.ability_cache):
                ability_name = self.ability_cache[ability_id]
                self.current_encounter.add_ability_use(source_unit_id, ability_name)

            # Check if this is a health-related effect (field [7] contains health info)
            if len(entry.fields) >= 8:
                health_info = entry.fields[7] if len(entry.fields) > 7 else ""
                
                # Look for health information in format "current/max"
                if '/' in health_info and target_unit_id:
                    try:
                        current_health, max_health = health_info.split('/')
                        current_health = int(current_health)
                        max_health = int(max_health)
                        
                        # Update enemy health if this is an enemy unit
                        enemy = self.current_encounter.enemies.get(target_unit_id)
                        if enemy and max_health > 0:
                            # Update with the highest max health we've seen
                            if max_health > enemy.max_health:
                                enemy.max_health = max_health
                                enemy.current_health = current_health
                    except (ValueError, IndexError):
                        pass  # Skip invalid health data

            # Only mark combat activity if we're already in combat (after BEGIN_COMBAT)
            # Don't start combat from EFFECT_CHANGED events alone

    def _end_combat(self, end_time: int):
        """End the current combat encounter and display results."""
        # Display results if there are any players
        if self.current_encounter and self.current_encounter.players:
            self.current_encounter.end_time = end_time
            self._display_encounter_summary()

        self.current_encounter = None

    def _end_combat_with_zone(self, end_time: int, zone_name: str):
        """End the current combat encounter and display results with zone name."""
        # Display results if there are any players
        if self.current_encounter and self.current_encounter.players:
            self.current_encounter.end_time = end_time
            self._display_encounter_summary(zone_name)

        self.current_encounter = None

    def _display_encounter_summary(self, zone_name: str = None):
        """Display a summary of the completed encounter."""
        if not self.current_encounter:
            return

        # Use grace period end time if available, otherwise use end_time
        end_time = self.current_encounter.end_time
        duration = (end_time - self.current_encounter.start_time) / 1000.0
        players_count = len(self.current_encounter.players)
        
        # Calculate estimated group DPS
        estimated_dps = 0
        if duration > 0 and self.current_encounter.total_damage > 0:
            estimated_dps = self.current_encounter.total_damage / duration


        # Death counter (total deaths since entering zone)
        deaths_info = ""
        if self.zone_deaths > 0:
            deaths_info = f" | Deaths: {self.zone_deaths}"
        
        # Most damaged hostile monster info (primary target)
        hostile_info = ""
        if (self.current_encounter and self.current_encounter.most_damaged_hostile):
            hostile = self.current_encounter.most_damaged_hostile
            hostile_info = f" | Target: {hostile.name} (HP: {hostile.max_health:,})"
        
        # Highest HP hostile monster info - only consider enemies that were actually engaged by players
        highest_hp_info = ""
        if self.current_encounter:
            # Find the highest health hostile among enemies that were actually engaged by players
            # Use the same logic as the hostile monsters display
            engaged_hostiles = []
            all_engaged_monsters = set()
            
            # Add monsters from hostile_monsters list
            for unit_id, name, unit_type in self.hostile_monsters:
                if unit_id in self.engaged_monsters or unit_id in self.current_encounter.enemy_damage:
                    all_engaged_monsters.add(unit_id)
            
            # Add monsters that appeared in combat events but weren't in hostile_monsters list
            for unit_id in self.engaged_monsters:
                if unit_id in self.current_encounter.enemies:
                    enemy = self.current_encounter.enemies[unit_id]
                    if enemy.is_hostile:
                        all_engaged_monsters.add(unit_id)
            
            # Build list of engaged hostiles with health info
            for unit_id in all_engaged_monsters:
                if unit_id in self.current_encounter.enemies:
                    enemy = self.current_encounter.enemies[unit_id]
                    if hasattr(enemy, 'is_hostile') and enemy.is_hostile and enemy.max_health > 0:
                        engaged_hostiles.append(enemy)
            
            if engaged_hostiles:
                # Sort by max health (highest first), then prefer Stormreeve Neidir for equal health
                engaged_hostiles.sort(key=lambda e: (-e.max_health, 0 if "Stormreeve" in e.name else 1))
                highest_engaged = engaged_hostiles[0]
                highest_hp_info = f" | Highest HP: {highest_engaged.name} ({highest_engaged.max_health:,} HP)"
        
        # Total health of all damaged enemies
        total_health_info = ""
        if (self.current_encounter and self.current_encounter.total_health_damaged > 0):
            total_health_info = f" | Total Health Pool: {self.current_encounter.total_health_damaged:,} HP"

        # Get formatted combat start time
        combat_start_time = self.current_encounter.get_combat_start_time_formatted(self.current_log_file, self.log_start_unix_timestamp)
        
        # Update the combat ended header with start time, duration, players info, DPS, deaths, and enemy info
        dark_orange = "\033[38;5;208m"  # Dark orange color
        if zone_name:
            if estimated_dps > 0:
                self._print_and_buffer(f"{dark_orange}{combat_start_time} ({zone_name}) | Duration: {duration:.1f}s | Players: {players_count} | Est. DPS: {estimated_dps:,.0f}{deaths_info}{hostile_info}{Style.RESET_ALL}")
            else:
                self._print_and_buffer(f"{dark_orange}{combat_start_time} ({zone_name}) | Duration: {duration:.1f}s | Players: {players_count}{deaths_info}{hostile_info}{Style.RESET_ALL}")
        else:
            if estimated_dps > 0:
                self._print_and_buffer(f"{dark_orange}{combat_start_time} | Duration: {duration:.1f}s | Players: {players_count} | Est. DPS: {estimated_dps:,.0f}{deaths_info}{hostile_info}{Style.RESET_ALL}")
            else:
                self._print_and_buffer(f"{dark_orange}{combat_start_time} | Duration: {duration:.1f}s | Players: {players_count}{deaths_info}{hostile_info}{Style.RESET_ALL}")
        
        # Show group buff analysis for encounters with 3+ players
        if players_count >= 3:
            buff_analysis = self.current_encounter.get_group_buff_analysis()
            buff_status = []
            for buff_name, is_present in buff_analysis.items():
                if is_present:
                    # Calculate group uptime (time buff was active on any player)
                    group_uptime = self.current_encounter.get_group_buff_uptime(buff_name)
                    status = f"✅ ({group_uptime:.1f}%)"
                else:
                    status = "❌"
                buff_status.append(f"{buff_name}: {status}")
            self._print_and_buffer(f"{Fore.CYAN}Group Buffs: {' | '.join(buff_status)}{Style.RESET_ALL}")
        # Sort players by damage contribution (descending)
        # Only include players with PLAYER_INFO data (equipped abilities)
        players_with_damage = []
        for player in self.current_encounter.players.values():
            # Skip players without PLAYER_INFO data (no equipped abilities)
            if not player.equipped_abilities:
                continue
            player_damage = self.current_encounter.player_damage.get(player.unit_id, 0)
            players_with_damage.append((player, player_damage))
        
        # Sort by damage (descending)
        players_with_damage.sort(key=lambda x: x[1], reverse=True)
        
        for player, player_damage in players_with_damage:
            # Calculate player DPS
            player_dps = 0
            if duration > 0 and player_damage > 0:
                player_dps = player_damage / duration
            
            # Use equipped abilities from PLAYER_INFO
            abilities_to_analyze = player.equipped_abilities
            
            # Analyze subclass and build first to create the title line
            analysis = None
            if abilities_to_analyze:
                analysis = self.subclass_analyzer.analyze_subclass(abilities_to_analyze)
            
            # Create the title line: @playername {character_name} skill_lines dominant_resource
            title_parts = [player.get_display_name()]
            
            # Add character name if available and different from handle
            character_name = player.name if player.name and player.name not in ['""', '', '0'] else ""
            if character_name and character_name != player.get_display_name():
                title_parts.append(character_name)
            
            if analysis and analysis['confidence'] > 0.1:
                if analysis['skill_lines']:
                    # Use skill line aliases if available, otherwise extract first word
                    skill_line_aliases = []
                    class_skill_lines = player.get_class_skill_lines()

                    for skill_line in analysis['skill_lines']:
                        # Check if we have an alias for this skill line (partial matching)
                        alias_found = False
                        for alias_key, alias_value in self.subclass_analyzer.SKILL_LINE_ALIASES.items():
                            if alias_key in skill_line:
                                # Check if this is a class skill line and underline it
                                if any(alias_value in class_skill for class_skill in class_skill_lines):
                                    skill_line_aliases.append(f"\033[4m{alias_value}\033[24m")  # Underline without resetting color
                                else:
                                    skill_line_aliases.append(alias_value)
                                alias_found = True
                                break
                        
                        if not alias_found:
                            # Fall back to first word
                            first_word = skill_line.split()[0]
                            # Check if this is a class skill line and underline it
                            if any(first_word in class_skill for class_skill in class_skill_lines):
                                skill_line_aliases.append(f"\033[4m{first_word}\033[24m")  # Underline without resetting color
                            else:
                                skill_line_aliases.append(first_word)
                    # Sort skill line aliases before joining
                    skill_line_aliases.sort()
                    skill_lines_str = '/'.join(skill_line_aliases)
                    # Add class name and resource information after skill lines
                    class_name = player.get_class_name()
                    if class_name and class_name != "Unknown":
                        # Format resources with health coloring
                        resource_str = ""
                        dps_str = ""  # Initialize dps_str at this scope to avoid UnboundLocalError
                        if player.max_health > 0 or player.max_magicka > 0 or player.max_stamina > 0:
                            # Round to nearest 0.5k (500)
                            def round_to_half_k(value):
                                if value == 0:
                                    return "0k"
                                rounded = round(value / 500) * 0.5
                                if rounded == int(rounded):
                                    return f"{int(rounded)}k"
                                else:
                                    return f"{rounded:.1f}k"

                            health_display = round_to_half_k(player.max_health)
                            magicka_display = round_to_half_k(player.max_magicka)
                            stamina_display = round_to_half_k(player.max_stamina)

                            # Color health red if below 18.5k or above 44.5k
                            if player.max_health > 0 and (player.max_health < 18500 or player.max_health > 44500):
                                health_display = f"{Fore.RED}{health_display}{Fore.GREEN}"  # Return to green after red

                            # Bold and underline the highest resource value
                            max_resource_value = max(player.max_health, player.max_magicka, player.max_stamina)
                            if max_resource_value > 0:
                                if player.max_health == max_resource_value:
                                    health_display = f"{Style.BRIGHT}\033[4m{health_display}\033[0m{Style.NORMAL}{Fore.GREEN}"
                                elif player.max_magicka == max_resource_value:
                                    magicka_display = f"{Style.BRIGHT}\033[4m{magicka_display}\033[0m{Style.NORMAL}{Fore.GREEN}"
                                elif player.max_stamina == max_resource_value:
                                    stamina_display = f"{Style.BRIGHT}\033[4m{stamina_display}\033[0m{Style.NORMAL}{Fore.GREEN}"

                            resource_str = f" M:{magicka_display} S:{stamina_display} H:{health_display}"
                            
                            # Add DPS information and damage percentage
                            dps_str = ""
                            if player_dps > 0:
                                # Calculate damage percentage of total group damage
                                damage_percentage = 0
                                if self.current_encounter.total_damage > 0:
                                    damage_percentage = (player_damage / self.current_encounter.total_damage) * 100
                                dps_str = f" D:{damage_percentage:.1f}%"

                        skill_lines_str += f" ({class_name}{resource_str}{dps_str})"
                    title_parts.append(skill_lines_str)
                else:
                    title_parts.append("unknown")
            else:
                title_parts.append("unknown")
            
            self._print_and_buffer(f"{Fore.GREEN}{' '.join(title_parts)}{Style.RESET_ALL}")
            
            if abilities_to_analyze:
                # Show front and back bar abilities in order if available
                if player.front_bar_abilities or player.back_bar_abilities:
                    if player.front_bar_abilities:
                        highlighted_front_bar = highlight_taunt_abilities(player.front_bar_abilities)
                        self._print_and_buffer(f"  {', '.join(highlighted_front_bar)}")
                    if player.back_bar_abilities:
                        highlighted_back_bar = highlight_taunt_abilities(player.back_bar_abilities)
                        self._print_and_buffer(f"  {', '.join(highlighted_back_bar)}")
                else:
                    abilities_list = sorted(list(abilities_to_analyze))[:10]  # Show top 10 abilities
                    highlighted_abilities = highlight_taunt_abilities(abilities_list)
                    self._print_and_buffer(f"  Equipped: {', '.join(highlighted_abilities)}")
                    if len(abilities_to_analyze) > 10:
                        self._print_and_buffer(f"  ... and {len(abilities_to_analyze) - 10} more")


                # Analyze gear sets (no role-based filtering)
                identified_sets = []
                
                # Also check for gear sets from equipped abilities
                gear_set_abilities_found = []
                # Get the equipped ability IDs from the player info
                if hasattr(player, '_equipped_ability_ids'):
                    for ability_id in player._equipped_ability_ids:
                        if ability_id in self.gear_set_abilities:
                            gear_set_abilities_found.append({
                                'name': self.gear_set_abilities[ability_id],
                                'confidence': 0.9,
                                'source': 'equipped_ability'
                            })
                
                # Combine identified sets with gear set abilities
                all_identified_sets = identified_sets + gear_set_abilities_found
                
                # Create equipment summary line
                equipment_parts = []
                if player.gear:
                    # Count gear pieces by set name
                    set_counts = {}
                    for slot, gear_item in player.gear.items():
                        if len(gear_item) > 6:  # Make sure we have set ID
                            set_id = str(gear_item[6])  # Set ID is at position 6

                            # Skip items with no set (set ID 0 or empty)
                            if set_id == "0" or set_id == "" or set_id == "nan":
                                continue

                            # Look up set name by set ID
                            set_name = gear_set_db.get_set_name_by_set_id(set_id)
                            if not set_name:
                                set_name = f"Unknown Set ({set_id})"

                            # Check if this is a 2-handed weapon or staff (count as 2 pieces)
                            piece_count = 1
                            if slot in ['MAIN_HAND', 'BACKUP_MAIN'] and self._is_two_handed_weapon(gear_item, player.gear):
                                piece_count = 2

                            set_counts[set_name] = set_counts.get(set_name, 0) + piece_count
                    
                    # Format equipment summary
                    for set_name, count in set_counts.items():
                        if count >= 5:
                            equipment_parts.append(f"{count}pc {set_name}")
                        elif count >= 2:
                            equipment_parts.append(f"{count}pc {set_name}")
                        else:
                            equipment_parts.append(f"{count}pc {set_name}")
                
                # Add inferred sets
                if all_identified_sets:
                    high_confidence_sets = [s for s in all_identified_sets if s['confidence'] > 0.5]
                    for set_info in high_confidence_sets:
                        if set_info['name'] not in [part.split('pc ')[1] for part in equipment_parts]:
                            equipment_parts.append(f"?pc {set_info['name']} (inferred)")
                
                # Show equipment summary
                if equipment_parts:
                    # Sort equipment by set name, ignoring "Perfected" prefix
                    def sort_key(item):
                        # Extract set name from "Xpc Set Name" format
                        if 'pc ' in item:
                            set_name = item.split('pc ', 1)[1]
                            # Remove "Perfected " prefix for sorting
                            if set_name.startswith('Perfected '):
                                set_name = set_name[10:]  # Remove "Perfected "
                            return set_name.lower()
                        return item.lower()

                    equipment_parts.sort(key=sort_key)

                    # Apply coloring to equipment parts
                    colored_parts = []
                    for part in equipment_parts:
                        if 'pc ' in part:
                            # Extract piece count and set name
                            pieces_str, set_name = part.split('pc ', 1)
                            piece_count = int(pieces_str) if pieces_str.isdigit() else 0

                            # Remove any trailing text like "(inferred)"
                            clean_set_name = set_name.split(' (')[0]

                            # Check if it's a mythic set (color gold and remove "1pc" prefix)
                            if clean_set_name in MYTHIC_SETS:
                                colored_part = f"{Fore.YELLOW}{set_name}{Style.RESET_ALL}"
                            # Check if it's an incomplete 5-piece set (color dark red) - but never highlight monster sets
                            elif has_five_piece_bonus(clean_set_name) and piece_count < 5:
                                # Explicitly exclude 2-piece sets (monster sets + arena weapon sets) from red highlighting
                                two_piece_set_keywords = [
                                    # Monster sets (2-piece)
                                    "spawn of mephala", "blood spawn", "lord warden", "scourge harvester", "engine guardian", "nightflame",
                                    "nerien'eth", "valkyn skoria", "maw of the infernal", "molag kena", "mighty chudan", "velidreth",
                                    "giant spider", "shadowrend", "kra'gh", "swarm mother", "sentinel of rkugamz", "chokethorn",
                                    "slimecraw", "sellistrix", "infernal guardian", "ilambris", "iceheart", "stormfist", "tremorscale",
                                    "pirate skeleton", "the troll king", "selene", "grothdarr", "earthgore", "domihaus", "thurvokun",
                                    "zaan", "balorgh", "vykosa", "stonekeeper", "symphony of blades", "grundwulf", "maarselok",
                                    "mother ciannait", "kjalnar's nightmare", "stone husk", "lady thorn", "encrati's behemoth",
                                    "baron zaudrus", "prior thierric", "magma incarnate", "kargaeda", "nazaray", "archdruid devyric",
                                    "euphotic gatekeeper", "roksa the warped", "ozezan the inferno", "anthelmir's construct",
                                    "the blind", "squall of retribution", "orpheon the tactician", "nunatak", "nunatak's blessing", "nunatak", "nunatak's blessing",
                                    # Arena weapon sets (2-piece)
                                    "archer's mind", "footman's fortune", "healer's habit", "robes of destruction mastery", "permafrost",
                                    "glorious defender", "para bellum", "elemental succession", "hunt leader", "winterborn",
                                    "titanic cleave", "puncturing remedy", "stinging slashes", "caustic arrow", "destructive impact",
                                    "grand rejuvenation", "merciless charge", "rampaging slash", "cruel flurry", "thunderous volley",
                                    "crushing wall", "precise regeneration", "gallant charge", "radial uppercut", "spectral cloak",
                                    "virulent shot", "wild impulse", "mender's ward", "perfect gallant charge", "perfect radial uppercut",
                                    "perfect spectral cloak", "perfect virulent shot", "perfect wild impulse", "perfect mender's ward",
                                    "perfected merciless charge", "perfected rampaging slash", "perfected cruel flurry", "perfected thunderous volley",
                                    "perfected crushing wall", "perfected precise regeneration", "perfected titanic cleave", "perfected puncturing remedy",
                                    "perfected stinging slashes", "perfected caustic arrow", "perfected destructive impact", "perfected grand rejuvenation",
                                    "executioner's blade", "void bash", "frenzied momentum", "point-blank snipe", "wrath of elements",
                                    "force overflow", "perfected executioner's blade", "perfected void bash", "perfected frenzied momentum",
                                    "perfected point-blank snipe", "perfected wrath of elements", "perfected force overflow"
                                ]
                                if not any(keyword in clean_set_name.lower() for keyword in two_piece_set_keywords):
                                    colored_part = f"{Fore.RED}{part}{Style.RESET_ALL}"
                                else:
                                    colored_part = part
                            else:
                                colored_part = part
                        else:
                            colored_part = part

                        colored_parts.append(colored_part)

                    self._print_and_buffer(f"  {', '.join(colored_parts)}")
                elif player.gear:
                    self._print_and_buffer(f"  {len(player.gear)} items (sets unknown)")
                else:
                    self._print_and_buffer(f"  No data")
                
            else:
                self._print_and_buffer(f"  Abilities: No PLAYER_INFO data")
                self._print_and_buffer(f"  No data")
        
        # Display hostile monsters if testing flag is enabled
        if self.list_hostiles and (self.hostile_monsters or self.engaged_monsters):
            self._print_and_buffer(f"\n{Fore.YELLOW}=== Hostile Monsters Engaged by Players ==={Style.RESET_ALL}")
            
            # Combine hostile monsters that were tracked and those that appeared in combat events
            all_engaged_monsters = set()
            
            # Add monsters from hostile_monsters list
            for unit_id, name, unit_type in self.hostile_monsters:
                if unit_id in self.engaged_monsters or unit_id in self.current_encounter.enemy_damage:
                    all_engaged_monsters.add((unit_id, name, unit_type))
            
            # Add monsters that appeared in combat events but weren't in hostile_monsters list
            for unit_id in self.engaged_monsters:
                if unit_id in self.current_encounter.enemies:
                    enemy = self.current_encounter.enemies[unit_id]
                    all_engaged_monsters.add((unit_id, enemy.name, enemy.unit_type))
            
            # Display all engaged monsters
            unique_hostiles = []
            seen = set()
            for unit_id, name, unit_type in all_engaged_monsters:
                key = (unit_id, name)
                if key not in seen:
                    seen.add(key)
                    damage = self.current_encounter.enemy_damage.get(unit_id, 0)
                    unique_hostiles.append((unit_id, name, unit_type, damage))
            
            # Sort by damage (highest first), then by name
            unique_hostiles.sort(key=lambda x: (x[3], x[1]), reverse=True)
            
            for unit_id, name, unit_type, damage in unique_hostiles:
                # Get health information from the enemy
                enemy = self.current_encounter.enemies.get(unit_id)
                health_info = f"HP: {enemy.max_health:,}" if enemy and enemy.max_health > 0 else "HP: Unknown"
                
                if damage > 0:
                    self._print_and_buffer(f"{Fore.RED}  {name} (ID: {unit_id}, Type: {unit_type}, {health_info}, Damage: {damage:,}){Style.RESET_ALL}")
                else:
                    self._print_and_buffer(f"{Fore.RED}  {name} (ID: {unit_id}, Type: {unit_type}, {health_info}, Engaged){Style.RESET_ALL}")
            
            self._print_and_buffer(f"{Fore.YELLOW}Total hostile monsters engaged: {len(unique_hostiles)}{Style.RESET_ALL}")
        
        # Clear the hostile monsters list and engaged monsters set for the next encounter
        self.hostile_monsters.clear()
        self.engaged_monsters.clear()
        
        # Store the Discord markdown version for copying
        if self.discord_copy_enabled:
            self.last_encounter_report = self._format_encounter_for_discord(zone_name)
        
        # Save report to file if enabled
        if self.save_reports:
            self._save_report_to_file()

    def _save_report_to_file(self):
        """Save the current report buffer to a timestamped file."""
        if not self.report_buffer or not self.current_encounter:
            return
            
        try:
            # Create reports directory if it doesn't exist
            if self.reports_dir:
                reports_path = Path(self.reports_dir)
            else:
                # Default to same directory as log file
                if self.current_log_file:
                    reports_path = Path(self.current_log_file).parent
                else:
                    reports_path = Path.cwd()
            
            # Check if directory exists and is writable, or if we can create it
            if not reports_path.exists():
                try:
                    reports_path.mkdir(parents=True, exist_ok=True)
                except (PermissionError, OSError) as e:
                    print(f"{Fore.RED}ERROR: Cannot create reports directory: {reports_path}{Style.RESET_ALL}")
                    print(f"{Fore.RED}Error: {e}{Style.RESET_ALL}")
                    print(f"{Fore.RED}Please create the directory manually: mkdir -p {reports_path}{Style.RESET_ALL}")
                    sys.exit(1)
            elif not reports_path.is_dir():
                print(f"{Fore.RED}ERROR: Reports path exists but is not a directory: {reports_path}{Style.RESET_ALL}")
                sys.exit(1)
            elif not os.access(reports_path, os.W_OK):
                print(f"{Fore.RED}ERROR: Reports directory is not writable: {reports_path}{Style.RESET_ALL}")
                print(f"{Fore.RED}Please check directory permissions or create it manually: mkdir -p {reports_path}{Style.RESET_ALL}")
                sys.exit(1)
            
            # Generate zone-based filename similar to split files
            # Use the encounter start time for consistent naming
            encounter_start_time = self.current_encounter.start_time
            dt = datetime.fromtimestamp(encounter_start_time / 1000)  # Convert from milliseconds
            timestamp_str = dt.strftime("%y%m%d%H%M%S")
            
            # Use same naming logic as split files: YYMMDDHHMMSS-{Zone-Name with dashes}{-vet or blank}.txt
            difficulty_suffix = "-vet" if self.current_difficulty and self.current_difficulty.upper() == "VETERAN" else ""
            zone_suffix = self.current_zone.replace(" ", "-") if self.current_zone else "Unknown-Zone"
            
            filename = f"{timestamp_str}-{zone_suffix}{difficulty_suffix}-report.txt"
            report_file_path = reports_path / filename
            
            # Write report to file (strip ANSI color codes for clean text)
            with open(report_file_path, 'w', encoding='utf-8') as f:
                for line in self.report_buffer:
                    # Remove ANSI color codes for clean text output
                    clean_line = self._strip_ansi_codes(line)
                    f.write(clean_line + '\n')
            
            if self.diagnostic:
                timestamp_str = time.strftime("%H:%M:%S", time.localtime())
                print(f"{Fore.CYAN}[{timestamp_str}] DIAGNOSTIC: Saved report to {report_file_path}{Style.RESET_ALL}")
                
        except Exception as e:
            if self.diagnostic:
                timestamp_str = time.strftime("%H:%M:%S", time.localtime())
                print(f"{Fore.RED}[{timestamp_str}] DIAGNOSTIC: Failed to save report: {e}{Style.RESET_ALL}")
        finally:
            # Clear the buffer for the next report
            self.report_buffer.clear()

    def _strip_ansi_codes(self, text: str) -> str:
        """Remove ANSI color codes from text for clean file output."""
        import re
        # Remove ANSI escape sequences
        ansi_escape = re.compile(r'\x1B(?:[@-Z\\-_]|\[[0-?]*[ -/]*[@-~])')
        return ansi_escape.sub('', text)

    def _print_and_buffer(self, text: str):
        """Print text to stdout and buffer it for report saving."""
        print(text)
        if self.save_reports:
            self.report_buffer.append(text)

    def _format_encounter_for_discord(self, zone_name: str = None) -> str:
        """Format the current encounter as Discord markdown."""
        if not self.current_encounter:
            return "No encounter data available."

        # Use grace period end time if available, otherwise use end_time
        end_time = self.current_encounter.end_time
        duration = (end_time - self.current_encounter.start_time) / 1000.0
        players_count = len(self.current_encounter.players)
        
        # Calculate estimated group DPS
        estimated_dps = 0
        if duration > 0 and self.current_encounter.total_damage > 0:
            estimated_dps = self.current_encounter.total_damage / duration

        # Death counter (total deaths since entering zone)
        deaths_info = ""
        if self.zone_deaths > 0:
            deaths_info = f" | Deaths: {self.zone_deaths}"
        
        # Most damaged hostile monster info (primary target)
        hostile_info = ""
        if (self.current_encounter and self.current_encounter.most_damaged_hostile):
            hostile = self.current_encounter.most_damaged_hostile
            hostile_info = f" | Target: {hostile.name} (HP: {hostile.max_health:,})"

        # Get formatted combat start time
        combat_start_time = self.current_encounter.get_combat_start_time_formatted(self.current_log_file, self.log_start_unix_timestamp)
        
        # Create Discord markdown formatted report
        report_lines = []
        
        # Header with encounter summary
        if zone_name:
            if estimated_dps > 0:
                header = f"**{combat_start_time} ({zone_name})** | Duration: {duration:.1f}s | Players: {players_count} | Est. DPS: {estimated_dps:,.0f}{deaths_info}{hostile_info}"
            else:
                header = f"**{combat_start_time} ({zone_name})** | Duration: {duration:.1f}s | Players: {players_count}{deaths_info}{hostile_info}"
        else:
            if estimated_dps > 0:
                header = f"**{combat_start_time}** | Duration: {duration:.1f}s | Players: {players_count} | Est. DPS: {estimated_dps:,.0f}{deaths_info}{hostile_info}"
            else:
                header = f"**{combat_start_time}** | Duration: {duration:.1f}s | Players: {players_count}{deaths_info}{hostile_info}"
        
        report_lines.append(header)
        report_lines.append("")  # Empty line
        
        # Group buff analysis for encounters with 3+ players
        if players_count >= 3:
            buff_analysis = self.current_encounter.get_group_buff_analysis()
            buff_status = []
            for buff_name, is_present in buff_analysis.items():
                if is_present:
                    # Calculate group uptime (time buff was active on any player)
                    group_uptime = self.current_encounter.get_group_buff_uptime(buff_name)
                    status = f"✅ ({group_uptime:.1f}%)"
                else:
                    status = "❌"
                buff_status.append(f"**{buff_name}**: {status}")
            report_lines.append("**Group Buffs:** " + " | ".join(buff_status))
            report_lines.append("")  # Empty line
        
        # Sort players by damage contribution (descending)
        players_with_damage = []
        for player in self.current_encounter.players.values():
            # Skip players without PLAYER_INFO data (no equipped abilities)
            if not player.equipped_abilities:
                continue
            player_damage = self.current_encounter.player_damage.get(player.unit_id, 0)
            players_with_damage.append((player, player_damage))
        
        # Sort by damage (descending)
        players_with_damage.sort(key=lambda x: x[1], reverse=True)
        
        for player, player_damage in players_with_damage:
            # Calculate player DPS
            player_dps = 0
            if duration > 0 and player_damage > 0:
                player_dps = player_damage / duration
            
            # Use equipped abilities from PLAYER_INFO
            abilities_to_analyze = player.equipped_abilities
            
            # Analyze subclass and build first to create the title line
            analysis = None
            if abilities_to_analyze:
                analysis = self.subclass_analyzer.analyze_subclass(abilities_to_analyze)
            
            # Create the title line: @playername {character_name} skill_lines dominant_resource
            title_parts = [f"**{player.get_display_name()}**"]
            
            # Add character name if available and different from handle
            character_name = player.name if player.name and player.name not in ['""', '', '0'] else ""
            if character_name and character_name != player.get_display_name():
                title_parts.append(f"*{character_name}*")
            
            if analysis and analysis['confidence'] > 0.1:
                if analysis['skill_lines']:
                    # Use skill line aliases if available, otherwise extract first word
                    skill_line_aliases = []
                    class_skill_lines = player.get_class_skill_lines()

                    for skill_line in analysis['skill_lines']:
                        # Check if we have an alias for this skill line (partial matching)
                        alias_found = False
                        for alias_key, alias_value in self.subclass_analyzer.SKILL_LINE_ALIASES.items():
                            if alias_key in skill_line:
                                # Check if this is a class skill line and make it bold
                                if any(alias_value in class_skill for class_skill in class_skill_lines):
                                    skill_line_aliases.append(f"**{alias_value}**")
                                else:
                                    skill_line_aliases.append(alias_value)
                                alias_found = True
                                break
                        
                        if not alias_found:
                            # Fall back to first word
                            first_word = skill_line.split()[0]
                            # Check if this is a class skill line and make it bold
                            if any(first_word in class_skill for class_skill in class_skill_lines):
                                skill_line_aliases.append(f"**{first_word}**")
                            else:
                                skill_line_aliases.append(first_word)
                    
                    # Sort skill line aliases before joining
                    skill_line_aliases.sort()
                    skill_lines_str = '/'.join(skill_line_aliases)
                    
                    # Add class name and resource information after skill lines
                    class_name = player.get_class_name()
                    if class_name and class_name != "Unknown":
                        # Format resources
                        resource_str = ""
                        dps_str = ""
                        if player.max_health > 0 or player.max_magicka > 0 or player.max_stamina > 0:
                            # Round to nearest 0.5k (500)
                            def round_to_half_k(value):
                                if value == 0:
                                    return "0k"
                                rounded = round(value / 500) * 0.5
                                if rounded == int(rounded):
                                    return f"{int(rounded)}k"
                                else:
                                    return f"{rounded:.1f}k"

                            health_display = round_to_half_k(player.max_health)
                            magicka_display = round_to_half_k(player.max_magicka)
                            stamina_display = round_to_half_k(player.max_stamina)

                            # Bold the highest resource value
                            max_resource_value = max(player.max_health, player.max_magicka, player.max_stamina)
                            if max_resource_value > 0:
                                if player.max_health == max_resource_value:
                                    health_display = f"**{health_display}**"
                                elif player.max_magicka == max_resource_value:
                                    magicka_display = f"**{magicka_display}**"
                                elif player.max_stamina == max_resource_value:
                                    stamina_display = f"**{stamina_display}**"

                            resource_str = f" M:{magicka_display} S:{stamina_display} H:{health_display}"
                            
                            # Add DPS information and damage percentage
                            if player_dps > 0:
                                # Calculate damage percentage of total group damage
                                damage_percentage = 0
                                if self.current_encounter.total_damage > 0:
                                    damage_percentage = (player_damage / self.current_encounter.total_damage) * 100
                                dps_str = f" D:{damage_percentage:.1f}%"

                        skill_lines_str += f" ({class_name}{resource_str}{dps_str})"
                    title_parts.append(skill_lines_str)
                else:
                    title_parts.append("unknown")
            else:
                title_parts.append("unknown")
            
            report_lines.append(' '.join(title_parts))
            
            if abilities_to_analyze:
                # Show front and back bar abilities in order if available
                if player.front_bar_abilities or player.back_bar_abilities:
                    if player.front_bar_abilities:
                        highlighted_front_bar = highlight_taunt_abilities(player.front_bar_abilities)
                        # Convert to Discord markdown (bold taunt abilities)
                        discord_front_bar = []
                        for ability in highlighted_front_bar:
                            if ability.startswith(Fore.MAGENTA):  # Taunt ability
                                clean_ability = ability.replace(Fore.MAGENTA, '').replace(Style.RESET_ALL, '')
                                discord_front_bar.append(f"**{clean_ability}**")
                            else:
                                discord_front_bar.append(ability)
                        report_lines.append(f"  {', '.join(discord_front_bar)}")
                    if player.back_bar_abilities:
                        highlighted_back_bar = highlight_taunt_abilities(player.back_bar_abilities)
                        # Convert to Discord markdown (bold taunt abilities)
                        discord_back_bar = []
                        for ability in highlighted_back_bar:
                            if ability.startswith(Fore.MAGENTA):  # Taunt ability
                                clean_ability = ability.replace(Fore.MAGENTA, '').replace(Style.RESET_ALL, '')
                                discord_back_bar.append(f"**{clean_ability}**")
                            else:
                                discord_back_bar.append(ability)
                        report_lines.append(f"  {', '.join(discord_back_bar)}")
                else:
                    abilities_list = sorted(list(abilities_to_analyze))[:10]  # Show top 10 abilities
                    highlighted_abilities = highlight_taunt_abilities(abilities_list)
                    # Convert to Discord markdown (bold taunt abilities)
                    discord_abilities = []
                    for ability in highlighted_abilities:
                        if ability.startswith(Fore.MAGENTA):  # Taunt ability
                            clean_ability = ability.replace(Fore.MAGENTA, '').replace(Style.RESET_ALL, '')
                            discord_abilities.append(f"**{clean_ability}**")
                        else:
                            discord_abilities.append(ability)
                    report_lines.append(f"  **Equipped:** {', '.join(discord_abilities)}")
                    if len(abilities_to_analyze) > 10:
                        report_lines.append(f"  ... and {len(abilities_to_analyze) - 10} more")

                # Analyze gear sets (no role-based filtering)
                identified_sets = []
                
                # Also check for gear sets from equipped abilities
                gear_set_abilities_found = []
                # Get the equipped ability IDs from the player info
                if hasattr(player, '_equipped_ability_ids'):
                    for ability_id in player._equipped_ability_ids:
                        if ability_id in self.gear_set_abilities:
                            gear_set_abilities_found.append({
                                'name': self.gear_set_abilities[ability_id],
                                'confidence': 0.9,
                                'source': 'equipped_ability'
                            })
                
                # Combine identified sets with gear set abilities
                all_identified_sets = identified_sets + gear_set_abilities_found
                
                # Create equipment summary line
                equipment_parts = []
                if player.gear:
                    # Count gear pieces by set name
                    set_counts = {}
                    for slot, gear_item in player.gear.items():
                        if len(gear_item) > 6:  # Make sure we have set ID
                            set_id = str(gear_item[6])  # Set ID is at position 6

                            # Skip items with no set (set ID 0 or empty)
                            if set_id == "0" or set_id == "" or set_id == "nan":
                                continue

                            # Look up set name by set ID
                            set_name = gear_set_db.get_set_name_by_set_id(set_id)
                            if not set_name:
                                set_name = f"Unknown Set ({set_id})"

                            # Check if this is a 2-handed weapon or staff (count as 2 pieces)
                            piece_count = 1
                            if slot in ['MAIN_HAND', 'BACKUP_MAIN'] and self._is_two_handed_weapon(gear_item, player.gear):
                                piece_count = 2

                            set_counts[set_name] = set_counts.get(set_name, 0) + piece_count
                    
                    # Format equipment summary
                    for set_name, count in set_counts.items():
                        if count >= 5:
                            equipment_parts.append(f"{count}pc {set_name}")
                        elif count >= 2:
                            equipment_parts.append(f"{count}pc {set_name}")
                        else:
                            equipment_parts.append(f"{count}pc {set_name}")
                
                # Add inferred sets
                if all_identified_sets:
                    high_confidence_sets = [s for s in all_identified_sets if s['confidence'] > 0.5]
                    for set_info in high_confidence_sets:
                        if set_info['name'] not in [part.split('pc ')[1] for part in equipment_parts]:
                            equipment_parts.append(f"?pc {set_info['name']} (inferred)")
                
                # Show equipment summary
                if equipment_parts:
                    # Sort equipment by set name, ignoring "Perfected" prefix
                    def sort_key(item):
                        # Extract set name from "Xpc Set Name" format
                        if 'pc ' in item:
                            set_name = item.split('pc ', 1)[1]
                            # Remove "Perfected " prefix for sorting
                            if set_name.startswith('Perfected '):
                                set_name = set_name[10:]  # Remove "Perfected "
                            return set_name.lower()
                        return item.lower()

                    equipment_parts.sort(key=sort_key)

                    # Apply Discord markdown formatting to equipment parts
                    discord_equipment_parts = []
                    for part in equipment_parts:
                        if 'pc ' in part:
                            # Extract piece count and set name
                            pieces_str, set_name = part.split('pc ', 1)
                            piece_count = int(pieces_str) if pieces_str.isdigit() else 0

                            # Remove any trailing text like "(inferred)"
                            clean_set_name = set_name.split(' (')[0]

                            # Check if it's a mythic set (make it bold)
                            if clean_set_name in MYTHIC_SETS:
                                discord_equipment_parts.append(f"**{set_name}**")
                            # Check if it's an incomplete 5-piece set (make it bold red) - but never highlight monster sets
                            elif has_five_piece_bonus(clean_set_name) and piece_count < 5:
                                # Explicitly exclude 2-piece sets (monster sets + arena weapon sets) from highlighting
                                two_piece_set_keywords = [
                                    # Monster sets (2-piece)
                                    "spawn of mephala", "blood spawn", "lord warden", "scourge harvester", "engine guardian", "nightflame",
                                    "nerien'eth", "valkyn skoria", "maw of the infernal", "molag kena", "mighty chudan", "velidreth",
                                    "giant spider", "shadowrend", "kra'gh", "swarm mother", "sentinel of rkugamz", "chokethorn",
                                    "slimecraw", "sellistrix", "infernal guardian", "ilambris", "iceheart", "stormfist", "tremorscale",
                                    "pirate skeleton", "the troll king", "selene", "grothdarr", "earthgore", "domihaus", "thurvokun",
                                    "zaan", "balorgh", "vykosa", "stonekeeper", "symphony of blades", "grundwulf", "maarselok",
                                    "mother ciannait", "kjalnar's nightmare", "stone husk", "lady thorn", "encrati's behemoth",
                                    "baron zaudrus", "prior thierric", "magma incarnate", "kargaeda", "nazaray", "archdruid devyric",
                                    "euphotic gatekeeper", "roksa the warped", "ozezan the inferno", "anthelmir's construct",
                                    "the blind", "squall of retribution", "orpheon the tactician", "nunatak", "nunatak's blessing", "nunatak", "nunatak's blessing",
                                    # Arena weapon sets (2-piece)
                                    "archer's mind", "footman's fortune", "healer's habit", "robes of destruction mastery", "permafrost",
                                    "glorious defender", "para bellum", "elemental succession", "hunt leader", "winterborn",
                                    "titanic cleave", "puncturing remedy", "stinging slashes", "caustic arrow", "destructive impact",
                                    "grand rejuvenation", "merciless charge", "rampaging slash", "cruel flurry", "thunderous volley",
                                    "crushing wall", "precise regeneration", "gallant charge", "radial uppercut", "spectral cloak",
                                    "virulent shot", "wild impulse", "mender's ward", "perfect gallant charge", "perfect radial uppercut",
                                    "perfect spectral cloak", "perfect virulent shot", "perfect wild impulse", "perfect mender's ward",
                                    "perfected merciless charge", "perfected rampaging slash", "perfected cruel flurry", "perfected thunderous volley",
                                    "perfected crushing wall", "perfected precise regeneration", "perfected titanic cleave", "perfected puncturing remedy",
                                    "perfected stinging slashes", "perfected caustic arrow", "perfected destructive impact", "perfected grand rejuvenation",
                                    "executioner's blade", "void bash", "frenzied momentum", "point-blank snipe", "wrath of elements",
                                    "perfect executioner's blade", "perfect void bash", "perfect frenzied momentum", "perfect point-blank snipe", "perfect wrath of elements",
                                    "perfected executioner's blade", "perfected void bash", "perfected frenzied momentum", "perfected point-blank snipe", "perfected wrath of elements"
                                ]
                                if not any(keyword in clean_set_name.lower() for keyword in two_piece_set_keywords):
                                    discord_equipment_parts.append(f"**{set_name}** ⚠️")
                                else:
                                    discord_equipment_parts.append(set_name)
                            else:
                                discord_equipment_parts.append(set_name)
                        else:
                            discord_equipment_parts.append(part)
                    
                    report_lines.append(f"  **Equipment:** {', '.join(discord_equipment_parts)}")
            
            report_lines.append("")  # Empty line after each player

        # Show hostile monsters if any
        if self.current_encounter and self.current_encounter.enemies:
            unique_hostiles = []
            seen = set()
            for unit_id, enemy in self.current_encounter.enemies.items():
                if enemy.is_hostile:
                    key = (unit_id, enemy.name)
                    if key not in seen:
                        seen.add(key)
                        unique_hostiles.append((unit_id, enemy.name, enemy.unit_type, enemy.max_health))
            
            if unique_hostiles:
                # Sort by health (descending), then by name
                unique_hostiles.sort(key=lambda x: (x[3], x[1]), reverse=True)
                
                hostile_names = []
                for unit_id, name, unit_type, max_health in unique_hostiles:
                    if max_health > 0:
                        hostile_names.append(f"{name} ({max_health:,} HP)")
                    else:
                        hostile_names.append(name)
                
                if hostile_names:
                    report_lines.append(f"**Hostile Monsters:** {', '.join(hostile_names)}")
                    report_lines.append("")  # Empty line

        return '\n'.join(report_lines)

    def _copy_discord_report_to_clipboard(self):
        """Copy the last encounter report to clipboard in Discord markdown format."""
        if not CLIPBOARD_AVAILABLE:
            print(f"{Fore.RED}Error: pyperclip not available. Install with: pip install pyperclip{Style.RESET_ALL}")
            return False
        
        if not self.last_encounter_report:
            print(f"{Fore.YELLOW}No encounter report available to copy.{Style.RESET_ALL}")
            return False
        
        try:
            pyperclip.copy(self.last_encounter_report)
            print(f"{Fore.GREEN}Discord markdown report copied to clipboard!{Style.RESET_ALL}")
            return True
        except Exception as e:
            print(f"{Fore.RED}Error copying to clipboard: {e}{Style.RESET_ALL}")
            return False

    def _start_keyboard_listener(self):
        """Start keyboard listener for 'c' key detection."""
        if not KEYBOARD_AVAILABLE:
            print(f"{Fore.YELLOW}Warning: pynput not available. Discord copy feature disabled.{Style.RESET_ALL}")
            print(f"{Fore.YELLOW}Install with: pip install pynput{Style.RESET_ALL}")
            return False
        
        def on_press(key):
            try:
                if hasattr(key, 'char') and key.char == 'c':
                    # Only copy if we're not in the middle of typing something
                    # This is a simple check - in a real implementation you might want more sophisticated detection
                    self._copy_discord_report_to_clipboard()
            except AttributeError:
                pass  # Handle special keys that don't have a 'char' attribute
        
        try:
            self.keyboard_listener = keyboard.Listener(on_press=on_press)
            self.keyboard_listener.start()
            return True
        except Exception as e:
            print(f"{Fore.RED}Error starting keyboard listener: {e}{Style.RESET_ALL}")
            return False

    def _stop_keyboard_listener(self):
        """Stop keyboard listener."""
        if self.keyboard_listener:
            self.keyboard_listener.stop()
            self.keyboard_listener = None

    def _update_player_session(self, unit_id: str, name: str, handle: str, equipped_abilities: List[str] = None, gear_data: List = None, class_id: str = None):
        """Update or create a player session with their current data."""
        if not handle or handle == "" or not name or name == "":
            return
            
        # Clean up handle and name (remove quotes if present)
        clean_handle = handle.strip('"') if handle else ""
        clean_name = name.strip('"') if name else ""
        if not clean_handle or not clean_name:
            return
            
        # Create composite key for character-specific sessions
        session_key = f"{clean_handle}+{clean_name}"
        
        # Update unit ID mapping
        self.unit_id_to_handle[unit_id] = clean_handle
        
        # Update or create session data
        if session_key not in self.player_sessions:
            self.player_sessions[session_key] = {
                'unit_id': unit_id,
                'name': clean_name,
                'class_id': class_id,
                'equipped_abilities': equipped_abilities or [],
                'gear_data': gear_data or [],
                'last_seen': 0
            }
        else:
            # Update existing session
            self.player_sessions[session_key]['unit_id'] = unit_id
            self.player_sessions[session_key]['name'] = clean_name
            if class_id:
                self.player_sessions[session_key]['class_id'] = class_id
            if equipped_abilities:
                self.player_sessions[session_key]['equipped_abilities'] = equipped_abilities
            if gear_data:
                self.player_sessions[session_key]['gear_data'] = gear_data
            self.player_sessions[session_key]['last_seen'] = 0

    def _get_player_from_session(self, unit_id: str, name: str, handle: str) -> Optional[PlayerInfo]:
        """Get player info from session data if available."""
        if not handle or not name:
            return None
            
        # Clean up handle and name (remove quotes if present)
        clean_handle = handle.strip('"') if handle else ""
        clean_name = name.strip('"') if name else ""
        if not clean_handle or not clean_name:
            return None
            
        # Create composite key for character-specific sessions
        session_key = f"{clean_handle}+{clean_name}"
        
        if session_key not in self.player_sessions:
            return None
            
        session_data = self.player_sessions[session_key]
        
        # Create PlayerInfo from session data
        player = PlayerInfo(unit_id, clean_name, clean_handle, session_data.get('class_id'))
        player.equipped_abilities = session_data['equipped_abilities']
        player.gear_data = session_data['gear_data']
        
        return player

    def _is_player_offline(self, unit_id: str) -> bool:
        """Check if a player is currently offline (not in current encounter)."""
        if not self.current_encounter:
            return True
        return unit_id not in self.current_encounter.players

    def _restore_player_from_session(self, unit_id: str, name: str, handle: str):
        """Restore a player from session data when they come back online."""
        if not self.current_encounter:
            return

        # Get session data
        player = self._get_player_from_session(unit_id, name, handle)
        if not player:
            return

        # Update session with current unit_id
        self._update_player_session(unit_id, name, handle, player.equipped_abilities, player.gear_data, player.class_id)

        # Add player to current encounter with session data
        self.current_encounter.players[unit_id] = player

        # Associate long unit ID if available
        if hasattr(self.current_encounter, 'unit_id_mapping') and unit_id in self.current_encounter.unit_id_mapping:
            long_unit_id = self.current_encounter.unit_id_mapping[unit_id]
            if hasattr(self.current_encounter, 'associate_long_unit_id'):
                self.current_encounter.associate_long_unit_id(unit_id, long_unit_id)

    def _cleanup_offline_players(self):
        """Clean up session data for players who are no longer in the current encounter."""
        if not self.current_encounter:
            return
            
        current_unit_ids = set(self.current_encounter.players.keys())
        
        # Find handles for players no longer in current encounter
        offline_handles = []
        for handle, session_data in self.player_sessions.items():
            if session_data['unit_id'] not in current_unit_ids:
                offline_handles.append(handle)
        
        # Remove offline players from unit_id mapping but keep session data
        for handle in offline_handles:
            if handle in self.player_sessions:
                old_unit_id = self.player_sessions[handle]['unit_id']
                if old_unit_id in self.unit_id_to_handle:
                    del self.unit_id_to_handle[old_unit_id]


class LogSplitter:
    """Handles automatic splitting of encounter logs into individual encounter files."""
    
    def __init__(self, log_file: Path, diagnostic: bool = False, split_dir: Optional[Path] = None):
        self.log_file = log_file
        self.diagnostic = diagnostic
        self.split_dir = split_dir or log_file.parent  # Use custom dir or same as log file
        self.current_split_file = None
        self.current_split_path = None
        self.current_encounter_info = None
        self.split_files = []  # Track all created split files
        self.file_handle = None  # File handle for current split file
        
        # Zone tracking for combat-based naming
        self.pending_begin_log = None  # Store BEGIN_LOG entry until combat starts
        self.current_zone = None  # Track current zone as we go through the log
        self.current_difficulty = None  # Track current difficulty
        self.combat_started = False  # Track if combat has started
        self.temp_file_path = None  # Temporary file path before rename
        self.final_file_path = None  # Final file path after rename
        
        # Ensure split directory exists
        self.split_dir.mkdir(parents=True, exist_ok=True)
        
    def start_encounter(self, begin_log_entry, zone_name: str = "", difficulty: str = ""):
        """Start a new encounter split file."""
        # Close any existing split file
        self.end_encounter()
        
        # Store BEGIN_LOG entry and initialize zone tracking
        self.pending_begin_log = begin_log_entry
        self.current_zone = zone_name if zone_name else ""
        self.current_difficulty = difficulty if difficulty else ""
        self.combat_started = False
        
        # Create temporary file immediately
        self._create_temp_file()
        
        # If we already have zone info, rename immediately
        if zone_name:
            self._rename_to_final()
            if self.diagnostic:
                timestamp_str = time.strftime("%H:%M:%S", time.localtime())
                print(f"{Fore.CYAN}[{timestamp_str}] DIAGNOSTIC: BEGIN_LOG detected with zone: {zone_name}{Style.RESET_ALL}")
        else:
            if self.diagnostic:
                timestamp_str = time.strftime("%H:%M:%S", time.localtime())
                print(f"{Fore.CYAN}[{timestamp_str}] DIAGNOSTIC: BEGIN_LOG detected, waiting for first zone{Style.RESET_ALL}")
    
    def _create_temp_file(self):
        """Create a temporary file immediately for writing."""
        if not self.pending_begin_log:
            return
            
        # Create temporary filename based on BEGIN_LOG timestamp
        timestamp = self.pending_begin_log.timestamp
        dt = datetime.fromtimestamp(timestamp / 1000)  # Convert from milliseconds
        
        # Format: YYMMDDHHMMSS-temp.log
        time_str = dt.strftime("%y%m%d%H%M%S")
        temp_filename = f"{time_str}-temp.log"
        self.temp_file_path = self.split_dir / temp_filename
        
        try:
            # Open file for writing (create new file)
            self.file_handle = open(self.temp_file_path, 'w', encoding='utf-8')
            self.current_split_file = self.temp_file_path
            self.current_split_path = self.temp_file_path
            self.current_encounter_info = {
                'path': self.temp_file_path,
                'start_time': timestamp,
                'zone_name': self.current_zone,
                'difficulty': self.current_difficulty
            }
            
            if self.diagnostic:
                timestamp_str = time.strftime("%H:%M:%S", time.localtime())
                print(f"{Fore.GREEN}[{timestamp_str}] DIAGNOSTIC: Created temporary file: {self.temp_file_path}{Style.RESET_ALL}")
                
        except Exception as e:
            if self.diagnostic:
                timestamp_str = time.strftime("%H:%M:%S", time.localtime())
                print(f"{Fore.RED}[{timestamp_str}] DIAGNOSTIC: Failed to create temporary file {self.temp_file_path}: {e}{Style.RESET_ALL}")
            self.current_split_file = None
            self.current_split_path = None
            self.current_encounter_info = None
            self.file_handle = None
            self.temp_file_path = None
    
    def _rename_to_final(self):
        """Rename the temporary file to the final name based on combat zone."""
        if not self.temp_file_path or not self.file_handle:
            return
            
        # Close the file handle before renaming
        try:
            self.file_handle.close()
            self.file_handle = None
        except Exception as e:
            if self.diagnostic:
                timestamp_str = time.strftime("%H:%M:%S", time.localtime())
                print(f"{Fore.RED}[{timestamp_str}] DIAGNOSTIC: Failed to close file before rename: {e}{Style.RESET_ALL}")
        
        # Create final filename based on BEGIN_LOG timestamp and combat zone
        timestamp = self.pending_begin_log.timestamp
        dt = datetime.fromtimestamp(timestamp / 1000)  # Convert from milliseconds
        
        # Format: YYMMDDHHMMSS-{Zone-Name with dashes}{-vet or blank}.log
        time_str = dt.strftime("%y%m%d%H%M%S")
        
        difficulty_suffix = "-vet" if self.current_difficulty.upper() == "VETERAN" else ""
        zone_suffix = self.current_zone.replace(" ", "-") if self.current_zone else "Unknown-Zone"
        
        final_filename = f"{time_str}-{zone_suffix}{difficulty_suffix}.log"
        self.final_file_path = self.split_dir / final_filename
        
        try:
            # Rename the file
            self.temp_file_path.rename(self.final_file_path)
            
            # Update tracking
            self.current_split_file = self.final_file_path
            self.current_split_path = self.final_file_path
            self.current_encounter_info['path'] = self.final_file_path
            self.split_files.append(self.final_file_path)
            
            if self.diagnostic:
                timestamp_str = time.strftime("%H:%M:%S", time.localtime())
                print(f"{Fore.GREEN}[{timestamp_str}] DIAGNOSTIC: Renamed to final file: {self.final_file_path}{Style.RESET_ALL}")
                
        except Exception as e:
            if self.diagnostic:
                timestamp_str = time.strftime("%H:%M:%S", time.localtime())
                print(f"{Fore.RED}[{timestamp_str}] DIAGNOSTIC: Failed to rename file to {self.final_file_path}: {e}{Style.RESET_ALL}")
            # Keep the temp file if rename fails
            self.current_split_file = self.temp_file_path
            self.current_split_path = self.temp_file_path
    
    def write_log_line(self, line: str):
        """Write a log line to the current split file."""
        if self.file_handle:
            try:
                self.file_handle.write(line + '\n')
                self.file_handle.flush()  # Ensure immediate write
            except Exception as e:
                if self.diagnostic:
                    timestamp_str = time.strftime("%H:%M:%S", time.localtime())
                    print(f"{Fore.RED}[{timestamp_str}] DIAGNOSTIC: Failed to write to split file: {e}{Style.RESET_ALL}")
    
    def start_combat(self):
        """Mark that combat has started - rename file to current zone."""
        if not self.combat_started:
            self.combat_started = True
            if self.diagnostic:
                timestamp_str = time.strftime("%H:%M:%S", time.localtime())
                print(f"{Fore.CYAN}[{timestamp_str}] DIAGNOSTIC: Combat started in zone: {self.current_zone} ({self.current_difficulty}){Style.RESET_ALL}")
            
            # Rename the file to reflect the current zone when combat started
            self._rename_to_final()
    
    def handle_zone_change(self, zone_name: str, difficulty: str):
        """Handle a zone change - update current zone tracking."""
        # Check if this is the first zone we've encountered
        first_zone = not self.current_zone
        
        # Update current zone information
        self.current_zone = zone_name
        self.current_difficulty = difficulty
        
        if self.diagnostic:
            timestamp_str = time.strftime("%H:%M:%S", time.localtime())
            print(f"{Fore.CYAN}[{timestamp_str}] DIAGNOSTIC: Zone changed to: {zone_name} ({difficulty}){Style.RESET_ALL}")
        
        # Don't rename here - wait for combat to start
        # The file will be renamed when combat begins
    
    def end_encounter(self):
        """End the current encounter and close the split file."""
        if self.file_handle:
            try:
                self.file_handle.close()
                if self.diagnostic:
                    timestamp_str = time.strftime("%H:%M:%S", time.localtime())
                    print(f"{Fore.YELLOW}[{timestamp_str}] DIAGNOSTIC: Closed split file: {self.current_split_path}{Style.RESET_ALL}")
            except Exception as e:
                if self.diagnostic:
                    timestamp_str = time.strftime("%H:%M:%S", time.localtime())
                    print(f"{Fore.RED}[{timestamp_str}] DIAGNOSTIC: Failed to close split file {self.current_split_path}: {e}{Style.RESET_ALL}")
            finally:
                self.file_handle = None
                self.current_split_file = None
                self.current_split_path = None
                self.current_encounter_info = None
                self.pending_begin_log = None
                self.current_zone = None
                self.current_difficulty = None
                self.combat_started = False
                self.temp_file_path = None
                self.final_file_path = None
    
    def close_for_waiting(self):
        """Close the current split file when waiting for new events to prevent data loss."""
        if self.file_handle:
            try:
                self.file_handle.close()
                if self.diagnostic:
                    timestamp_str = time.strftime("%H:%M:%S", time.localtime())
                    print(f"{Fore.CYAN}[{timestamp_str}] DIAGNOSTIC: Closed split file for waiting: {self.current_split_path}{Style.RESET_ALL}")
                self.file_handle = None
            except Exception as e:
                if self.diagnostic:
                    timestamp_str = time.strftime("%H:%M:%S", time.localtime())
                    print(f"{Fore.RED}[{timestamp_str}] DIAGNOSTIC: Failed to close split file for waiting: {e}{Style.RESET_ALL}")
    
    def reopen_for_append(self):
        """Reopen the current split file for appending when new events arrive."""
        if self.current_split_path and not self.file_handle:
            try:
                self.file_handle = open(self.current_split_path, 'a', encoding='utf-8')
                if self.diagnostic:
                    timestamp_str = time.strftime("%H:%M:%S", time.localtime())
                    print(f"{Fore.CYAN}[{timestamp_str}] DIAGNOSTIC: Reopened split file for append: {self.current_split_path}{Style.RESET_ALL}")
            except Exception as e:
                if self.diagnostic:
                    timestamp_str = time.strftime("%H:%M:%S", time.localtime())
                    print(f"{Fore.RED}[{timestamp_str}] DIAGNOSTIC: Failed to reopen split file for append: {e}{Style.RESET_ALL}")
                self.file_handle = None

    def cleanup(self):
        """Clean up all split files."""
        self.end_encounter()
        # Could add cleanup logic here if needed


class LogFileMonitor:
    """Simple file polling monitor for log file changes."""

    def __init__(self, analyzer: ESOLogAnalyzer, log_file: Path, read_all_then_tail: bool = False, tail_and_split: bool = False, split_dir: Optional[Path] = None):
        self.analyzer = analyzer
        self.log_file = log_file
        self.last_position = 0
        self.read_all_then_tail = read_all_then_tail
        self.tail_and_split = tail_and_split
        self.has_read_all = False
        self.diagnostic = analyzer.diagnostic
        self.file_lock = threading.Lock()  # Prevent concurrent file access
        self.running = False
        
        # Initialize log splitter if needed
        self.log_splitter = LogSplitter(log_file, diagnostic=self.diagnostic, split_dir=split_dir) if tail_and_split else None

        # Initialize position based on mode
        if self.log_file.exists():
            if read_all_then_tail:
                # Start from the beginning to read everything first
                print(f"{Fore.CYAN}Reading entire log file from the beginning...{Style.RESET_ALL}")
                self.last_position = 0
                self._process_entire_file()
                print(f"{Fore.GREEN}Finished reading existing log data. Now monitoring for new data...{Style.RESET_ALL}")
            else:
                # Look back through recent log entries to find zone changes
                self._initialize_zone_history()
                self.last_position = self.log_file.stat().st_size

    def _initialize_zone_history(self):
        """Look back through recent log entries to find zone changes."""
        if not self.log_file.exists():
            return
            
        file_size = self.log_file.stat().st_size
        # Look back through the last 50KB of the file for zone changes
        lookback_size = min(50000, file_size)
        start_position = max(0, file_size - lookback_size)
        
        print(f"{Fore.CYAN}Scanning recent log entries for zone changes...{Style.RESET_ALL}")
        
        entries = self.analyzer._process_log_file_from_position(self.log_file, start_position)
        zone_found = False
        
        # Process entries in chronological order to find the most recent zone change
        for entry in entries:
            if entry.event_type == "ZONE_CHANGED" and len(entry.fields) >= 3:
                zone_name = entry.fields[1].strip('"')
                self.analyzer._add_zone_to_history(entry.timestamp, zone_name)
                if not zone_found:
                    print(f"{Fore.GREEN}Found recent zone: {zone_name}{Style.RESET_ALL}")
                    zone_found = True
        
        if not zone_found:
            print(f"{Fore.YELLOW}No recent zone changes found in log{Style.RESET_ALL}")

    def _process_entire_file(self):
        """Process the entire log file from the beginning."""
        if not self.log_file.exists():
            return
        
        with self.file_lock:  # Prevent concurrent file access
            if self.diagnostic:
                timestamp = time.strftime("%H:%M:%S", time.localtime())
                print(f"{Fore.GREEN}[{timestamp}] DIAGNOSTIC: Processing entire file {self.log_file.name} from beginning{Style.RESET_ALL}")
            
            line_count = 0
            with open(self.log_file, 'r', encoding='utf-8', errors='ignore') as f:
                while True:
                    line = f.readline()
                    if not line:  # End of file
                        break
                        
                    line = line.strip()
                    if line:
                        entry = ESOLogEntry.parse(line)
                        if entry:
                            # Handle log splitting if enabled
                            if self.log_splitter:
                                self._handle_log_splitting(entry, line)
                            
                            self.analyzer.process_log_entry(entry)
                            line_count += 1
                    
                    # Update position to current position
                    self.last_position = f.tell()
            
            if self.diagnostic:
                timestamp = time.strftime("%H:%M:%S", time.localtime())
                print(f"{Fore.GREEN}[{timestamp}] DIAGNOSTIC: Processed {line_count} lines from {self.log_file.name}, now tailing{Style.RESET_ALL}")
            
            # Close any open split files after processing entire file
            if self.log_splitter:
                self.log_splitter.end_encounter()
            
            self.has_read_all = True

    def check_for_changes(self):
        """Check for file changes and process new lines."""
        if not self.log_file.exists():
            return False
            
        with self.file_lock:
            current_size = self.log_file.stat().st_size
            if current_size > self.last_position:
                # Reopen split file for appending when new data arrives
                if self.log_splitter:
                    self.log_splitter.reopen_for_append()
                
                if self.diagnostic:
                    timestamp = time.strftime("%H:%M:%S", time.localtime())
                    print(f"{Fore.GREEN}[{timestamp}] DIAGNOSTIC: File growth detected in {self.log_file.name} (size: {current_size}, pos: {self.last_position}){Style.RESET_ALL}")
                self._process_new_lines()
                return True
            else:
                # Close split file when waiting for new data
                if self.log_splitter:
                    self.log_splitter.close_for_waiting()
                
                if self.diagnostic:
                    timestamp = time.strftime("%H:%M:%S", time.localtime())
                    print(f"{Fore.BLUE}[{timestamp}] DIAGNOSTIC: No changes in {self.log_file.name} (size: {current_size}, pos: {self.last_position}){Style.RESET_ALL}")
        return False

    def _process_new_lines(self):
        """Process new lines added to the log file.
        
        Note: This method assumes the caller already holds the file_lock.
        """
        if not self.log_file.exists():
            return

        current_size = self.log_file.stat().st_size
        if current_size <= self.last_position:
            if self.diagnostic:
                timestamp = time.strftime("%H:%M:%S", time.localtime())
                print(f"{Fore.BLUE}[{timestamp}] DIAGNOSTIC: No new data in {self.log_file.name} (size: {current_size}, pos: {self.last_position}){Style.RESET_ALL}")
            return

        if self.diagnostic:
            timestamp = time.strftime("%H:%M:%S", time.localtime())
            print(f"{Fore.GREEN}[{timestamp}] DIAGNOSTIC: Reading new data from {self.log_file.name} (size: {current_size}, pos: {self.last_position}){Style.RESET_ALL}")

<<<<<<< HEAD
        with open(self.log_file, 'r', encoding='utf-8', errors='ignore') as f:
            f.seek(self.last_position)
            new_lines = f.readlines()
            self.last_position = f.tell()

        if self.diagnostic:
            timestamp = time.strftime("%H:%M:%S", time.localtime())
            print(f"{Fore.GREEN}[{timestamp}] DIAGNOSTIC: Read {len(new_lines)} lines from {self.log_file.name}{Style.RESET_ALL}")

        for line in new_lines:
            line = line.strip()
            if line:
                entry = ESOLogEntry.parse(line)
                if entry:
                    self.analyzer.process_log_entry(entry)
=======
            if self.diagnostic:
                timestamp = time.strftime("%H:%M:%S", time.localtime())
                print(f"{Fore.GREEN}[{timestamp}] DIAGNOSTIC: Read {len(new_lines)} lines from {self.log_file.name}{Style.RESET_ALL}")

            for line in new_lines:
                line = line.strip()
                if line:
                    entry = ESOLogEntry.parse(line)
                    if entry:
                        # Handle log splitting if enabled
                        if self.log_splitter:
                            self._handle_log_splitting(entry, line)
                        
                        self.analyzer.process_log_entry(entry)
    
    def _handle_log_splitting(self, entry, line: str):
        """Handle log splitting logic based on log entry type."""
        if not self.log_splitter:
            return
            
        # Handle BEGIN_LOG - start new encounter
        if entry.event_type == "BEGIN_LOG":
            # Start encounter without zone info - will wait for first zone
            self.log_splitter.start_encounter(entry)
            # Write the BEGIN_LOG line
            self.log_splitter.write_log_line(line)
        
        # Handle ZONE_CHANGED - track current zone
        elif entry.event_type == "ZONE_CHANGED":
            # Extract zone name and difficulty from ZONE_CHANGED
            # Format: ZONE_CHANGED,zone_id,"Zone Name",difficulty
            if len(entry.fields) >= 2:
                zone_name = entry.fields[0].strip('"') if entry.fields[0] else ""
                difficulty = entry.fields[1].strip('"') if len(entry.fields) > 1 else ""
                
                # Update current zone tracking
                self.log_splitter.handle_zone_change(zone_name, difficulty)
                
                # Write the ZONE_CHANGED line
                self.log_splitter.write_log_line(line)
        
        # Handle BEGIN_COMBAT - rename file to current zone
        elif entry.event_type == "BEGIN_COMBAT":
            self.log_splitter.start_combat()
            # Write the BEGIN_COMBAT line
            self.log_splitter.write_log_line(line)
        
        # Handle END_LOG - end current encounter
        elif entry.event_type == "END_LOG":
            if self.log_splitter.pending_begin_log or self.log_splitter.current_split_file:
                self.log_splitter.write_log_line(line)
                self.log_splitter.end_encounter()
                if self.diagnostic:
                    timestamp_str = time.strftime("%H:%M:%S", time.localtime())
                    print(f"{Fore.CYAN}[{timestamp_str}] DIAGNOSTIC: END_LOG detected, closing split file{Style.RESET_ALL}")
        
        # Write all other lines to current split file
        else:
            self.log_splitter.write_log_line(line)
>>>>>>> 896eb6d6

@click.command()
@click.option('--log-file', '-f', type=click.Path(),
              help='Path to ESO encounter log file')
@click.option('--read-all-then-stop', '-s', is_flag=True,
              help='Read mode: replay the entire log file from the beginning at high speed, then exit')
@click.option('--read-all-then-tail', '-t', is_flag=True,
              help='Read the entire log file from the beginning, then continue tailing for new data')
@click.option('--no-wait', is_flag=True,
              help='Exit immediately if log file does not exist (default: wait for file to appear)')
@click.option('--replay-speed', '-r', default=100, type=int,
              help='Replay speed multiplier for read mode (default: 100x)')
@click.option('--version', '-v', is_flag=True,
              help='Show version information and exit')
@click.option('--list-hostiles', is_flag=True,
              help='Testing mode: List all hostile monsters added to fights with names and IDs')
@click.option('--diagnostic', is_flag=True,
              help='Diagnostic mode: Show detailed timing and data flow information for debugging')
@click.option('--tail-and-split', is_flag=True,
              help='Auto-split mode: Automatically create individual encounter files while tailing the main log')
@click.option('--split-dir', type=click.Path(), default=None,
              help='Directory for split files (default: same directory as source log file)')
@click.option('--save-reports', is_flag=True,
              help='Save encounter reports to files with timestamp-based naming')
@click.option('--reports-dir', type=click.Path(), default=None,
              help='Directory for saved reports (default: same directory as source log file)')
def main(log_file: Optional[str], read_all_then_stop: bool, read_all_then_tail: bool, no_wait: bool, replay_speed: int, version: bool, list_hostiles: bool, diagnostic: bool, tail_and_split: bool, split_dir: Optional[str], save_reports: bool, reports_dir: Optional[str]):
    """ESO Encounter Log Analyzer - Monitor and analyze ESO combat encounters."""
    
    # Handle version flag early (before any other processing)
    if version:
        print(f"ESO Live Encounter Log Sets & Abilities Analyzer v{__version__}")
        print(f"Repository: https://github.com/brainsnorkel/eso-live-encounterlog-sets-abilities")
        print(f"License: MIT")
        sys.exit(0)

    print(f"{Fore.CYAN}ESO Live Encounter Log Sets & Abilities Analyzer v{__version__}{Style.RESET_ALL}")
    print(f"{Fore.YELLOW}Monitoring ESO encounter logs for combat analysis...{Style.RESET_ALL}")
    
    # Check if no arguments were provided and show default behavior explanation
    if not any([log_file, read_all_then_stop, read_all_then_tail, no_wait, list_hostiles, diagnostic, tail_and_split, save_reports]):
        print(f"{Fore.CYAN}No arguments provided - using default behavior:{Style.RESET_ALL}")
        print(f"{Fore.WHITE}  • Auto-detect ESO log file location based on your operating system{Style.RESET_ALL}")
        print(f"{Fore.WHITE}  • Wait patiently for Encounter.log to appear (if not found){Style.RESET_ALL}")
        print(f"{Fore.WHITE}  • Read existing log data, then monitor for new encounters in real-time{Style.RESET_ALL}")
        print(f"{Fore.WHITE}  • Generate live combat analysis reports as fights happen{Style.RESET_ALL}")
        print(f"{Fore.CYAN}Tip: Use --help to see all available options{Style.RESET_ALL}")
        print()
    
    # Show active options
    active_options = []
    if read_all_then_stop:
        active_options.append("read-all-then-stop")
    if read_all_then_tail:
        active_options.append("read-all-then-tail")
    if no_wait:
        active_options.append("no-wait")
    if list_hostiles:
        active_options.append("list-hostiles")
    if diagnostic:
        active_options.append("diagnostic")
    
    if active_options:
        print(f"{Fore.CYAN}Active options: {', '.join(active_options)}{Style.RESET_ALL}")
    print()

    # Set up reports directory and validate it early
    reports_path = None
    if save_reports:
        if reports_dir:
            reports_path = Path(reports_dir)
        elif log_path:
            reports_path = Path(log_path).parent
        else:
            reports_path = Path.cwd()
        
        # Validate reports directory early
        if not reports_path.exists():
            try:
                reports_path.mkdir(parents=True, exist_ok=True)
            except (PermissionError, OSError) as e:
                print(f"{Fore.RED}ERROR: Cannot create reports directory: {reports_path}{Style.RESET_ALL}")
                print(f"{Fore.RED}Error: {e}{Style.RESET_ALL}")
                print(f"{Fore.RED}Please create the directory manually: mkdir -p {reports_path}{Style.RESET_ALL}")
                sys.exit(1)
        elif not reports_path.is_dir():
            print(f"{Fore.RED}ERROR: Reports path exists but is not a directory: {reports_path}{Style.RESET_ALL}")
            sys.exit(1)
        elif not os.access(reports_path, os.W_OK):
            print(f"{Fore.RED}ERROR: Reports directory is not writable: {reports_path}{Style.RESET_ALL}")
            print(f"{Fore.RED}Please check directory permissions or create it manually: mkdir -p {reports_path}{Style.RESET_ALL}")
            sys.exit(1)
    
    analyzer = ESOLogAnalyzer(list_hostiles=list_hostiles, diagnostic=diagnostic, save_reports=save_reports, reports_dir=reports_path)

    if read_all_then_stop:
        # Determine which log file to use
        if log_file:
            read_log = Path(log_file)
        else:
            # Use auto-detected log file
            read_log = _find_eso_log_file(diagnostic=diagnostic)
            if not read_log:
                print(f"{Fore.RED}Error: No log file found and none specified{Style.RESET_ALL}")
                _provide_log_file_guidance()
                sys.exit(1)
        
        if not read_log.exists():
            print(f"{Fore.RED}Error: Read log file not found: {read_log}{Style.RESET_ALL}")
            sys.exit(1)

        print(f"{Fore.YELLOW}Read mode: Processing {read_log} from the beginning at full speed{Style.RESET_ALL}")
        analyzer.current_log_file = str(read_log)
        split_dir_path = Path(split_dir) if split_dir else None
        _replay_log_file(analyzer, read_log, replay_speed, tail_and_split, split_dir_path)
        return

    # Determine log file path
    if log_file:
        log_path = Path(log_file)
        print(f"{Fore.CYAN}Using specified log file: {log_path}{Style.RESET_ALL}")
    else:
        # Auto-detect based on host OS
        host_type = _get_host_type_description()
        print(f"{Fore.CYAN}Auto-detecting ESO log location for {host_type}...{Style.RESET_ALL}")
        
        # First try to find existing log file
        log_path = _find_eso_log_file(diagnostic=diagnostic)
        if log_path:
            print(f"{Fore.GREEN}Encounter.log found at {log_path}{Style.RESET_ALL}")
        else:
            # Use most likely directory based on host OS
            likely_directory = _get_most_likely_log_directory()
            log_path = likely_directory / "Encounter.log"
            print(f"{Fore.YELLOW}Encounter.log not found, will check in {likely_directory}{Style.RESET_ALL}")
            print(f"{Fore.CYAN}Tip: Use --no-wait to see detailed guidance on enabling encounter logging{Style.RESET_ALL}")

    # Check if the directory exists, create it if it doesn't (for monitoring)
    log_directory = log_path.parent
    if not log_directory.exists():
        try:
            log_directory.mkdir(parents=True, exist_ok=True)
            print(f"{Fore.YELLOW}Created log directory: {log_directory}{Style.RESET_ALL}")
        except OSError as e:
            print(f"{Fore.RED}Error: Cannot create log directory {log_directory}: {e}{Style.RESET_ALL}")
            sys.exit(1)

    # Handle file existence - wait by default, exit only if --no-wait is used
    if not log_path.exists():
        if no_wait:
            print(f"{Fore.YELLOW}Encounter.log not found at {log_path}{Style.RESET_ALL}")
            _provide_log_file_guidance()
            sys.exit(1)
        else:
            # Wait for file by default
            if not _wait_for_file(log_path, True):
                print(f"{Fore.RED}Error: Could not wait for log file{Style.RESET_ALL}")
                sys.exit(1)
    else:
        print(f"{Fore.GREEN}Encounter.log found at {log_path}{Style.RESET_ALL}")

    print(f"{Fore.GREEN}Monitoring: {log_path}{Style.RESET_ALL}")

    # Set the current log file path for timestamp calculations
    analyzer.current_log_file = str(log_path)

    # Set up file monitoring with simple polling
    split_dir_path = Path(split_dir) if split_dir else None
    file_monitor = LogFileMonitor(analyzer, log_path, read_all_then_tail, tail_and_split, split_dir_path)
    file_monitor.running = True

    # Start keyboard listener for Discord copy feature - ONLY during tailing/monitoring
    analyzer._start_keyboard_listener()

    try:
        print(f"{Fore.YELLOW}Press Ctrl+C to stop monitoring{Style.RESET_ALL}\n")
        poll_interval = 1.0  # Check for changes every second
        
        while file_monitor.running:
            file_monitor.check_for_changes()
            
            if analyzer.diagnostic:
                timestamp = time.strftime("%H:%M:%S", time.localtime())
                print(f"{Fore.CYAN}[{timestamp}] DIAGNOSTIC: Polling {log_path.name} for changes...{Style.RESET_ALL}")
            
            time.sleep(poll_interval)
    except KeyboardInterrupt:
        print(f"\n{Fore.YELLOW}Stopping monitor...{Style.RESET_ALL}")
        file_monitor.running = False
        
        # Clean up log splitter if it exists
        if file_monitor.log_splitter:
            file_monitor.log_splitter.cleanup()
            if tail_and_split:
                print(f"{Fore.CYAN}Auto-split cleanup completed{Style.RESET_ALL}")
        
        # Stop keyboard listener
        analyzer._stop_keyboard_listener()

def _wait_for_file(log_path: Path, wait_for_file: bool = False) -> bool:
    """Wait for the log file to appear if it doesn't exist."""
    if log_path.exists():
        return True
    
    if not wait_for_file:
        return False
    
    print(f"{Fore.YELLOW}Waiting for {log_path.name} to appear...{Style.RESET_ALL}")
    print(f"{Fore.CYAN}Make sure encounter logging is enabled in ESO{Style.RESET_ALL}")
    
    last_status_time = time.time()
    status_interval = 60  # Print status every 60 seconds
    
    while not log_path.exists():
        current_time = time.time()
        
        # Print status every minute
        if current_time - last_status_time >= status_interval:
            elapsed_minutes = int((current_time - last_status_time) / 60)
            print(f"{Fore.YELLOW}[{elapsed_minutes}m] Still waiting for {log_path.name}...{Style.RESET_ALL}")
            print(f"{Fore.CYAN}Tip: Enable encounter logging in ESO or use the Easy Stalking addon{Style.RESET_ALL}")
            last_status_time = current_time
        
        time.sleep(1)
    
    print(f"{Fore.GREEN}{log_path.name} found! Starting monitoring...{Style.RESET_ALL}")
    return True

def _find_eso_log_file_windows(diagnostic: bool = False) -> Optional[Path]:
    """Enhanced Windows-specific ESO log file detection with comprehensive search."""
    
    # Windows-specific search locations
    search_locations = [
        Path.home() / "Documents" / "Elder Scrolls Online" / "live" / "Logs",
        Path.home() / "OneDrive" / "Documents" / "Elder Scrolls Online" / "live" / "Logs",
    ]
    
    found_directories = []
    found_encounter_logs = []
    
    if diagnostic:
        timestamp_str = time.strftime("%H:%M:%S", time.localtime())
        print(f"{Fore.CYAN}[{timestamp_str}] DIAGNOSTIC: Searching Windows locations for ESO log directories{Style.RESET_ALL}")
    
    # Check each directory
    for directory in search_locations:
        if directory.exists():
            found_directories.append(directory)
            encounter_log = directory / "Encounter.log"
            
            if diagnostic:
                timestamp_str = time.strftime("%H:%M:%S", time.localtime())
                print(f"{Fore.CYAN}[{timestamp_str}] DIAGNOSTIC: Found directory: {directory}{Style.RESET_ALL}")
            
            # Check for Encounter.log in this directory
            if encounter_log.exists():
                try:
                    # Get file modification time
                    mod_time = encounter_log.stat().st_mtime
                    mod_datetime = datetime.fromtimestamp(mod_time)
                    mod_time_str = mod_datetime.strftime("%Y-%m-%d %H:%M:%S")
                    
                    found_encounter_logs.append({
                        'path': encounter_log,
                        'directory': directory,
                        'mod_time': mod_time,
                        'mod_time_str': mod_time_str
                    })
                    
                    print(f"{Fore.GREEN}Encounter.log found: {encounter_log}{Style.RESET_ALL}")
                    print(f"{Fore.GREEN}Last modified: {mod_time_str} (local time){Style.RESET_ALL}")
                    
                except OSError as e:
                    if diagnostic:
                        timestamp_str = time.strftime("%H:%M:%S", time.localtime())
                        print(f"{Fore.RED}[{timestamp_str}] DIAGNOSTIC: Error accessing {encounter_log}: {e}{Style.RESET_ALL}")
            else:
                if diagnostic:
                    timestamp_str = time.strftime("%H:%M:%S", time.localtime())
                    print(f"{Fore.CYAN}[{timestamp_str}] DIAGNOSTIC: No Encounter.log in {directory}{Style.RESET_ALL}")
        else:
            if diagnostic:
                timestamp_str = time.strftime("%H:%M:%S", time.localtime())
                print(f"{Fore.CYAN}[{timestamp_str}] DIAGNOSTIC: Directory not found: {directory}{Style.RESET_ALL}")
    
    # If no directories found, exit with summary
    if not found_directories:
        print(f"{Fore.YELLOW}No ESO log directories found on Windows.{Style.RESET_ALL}")
        print(f"{Fore.CYAN}Searched locations:{Style.RESET_ALL}")
        for location in search_locations:
            print(f"{Fore.WHITE}  - {location}{Style.RESET_ALL}")
        print(f"{Fore.CYAN}Please ensure ESO is installed and encounter logging is enabled.{Style.RESET_ALL}")
        return None
    
    # Print found directories
    print(f"{Fore.GREEN}Found {len(found_directories)} ESO log directory(ies):{Style.RESET_ALL}")
    for directory in found_directories:
        print(f"{Fore.WHITE}  - {directory}{Style.RESET_ALL}")
        
        # Find most recently updated file in directory
        try:
            most_recent_file = None
            most_recent_time = 0
            
            for file_path in directory.iterdir():
                if file_path.is_file():
                    try:
                        file_time = file_path.stat().st_mtime
                        if file_time > most_recent_time:
                            most_recent_time = file_time
                            most_recent_file = file_path
                    except OSError:
                        continue
            
            if most_recent_file:
                mod_datetime = datetime.fromtimestamp(most_recent_time)
                mod_time_str = mod_datetime.strftime("%Y-%m-%d %H:%M:%S")
                print(f"{Fore.CYAN}    Most recent file: {most_recent_file.name} ({mod_time_str}){Style.RESET_ALL}")
            else:
                print(f"{Fore.CYAN}    Directory is empty{Style.RESET_ALL}")
                
        except OSError as e:
            if diagnostic:
                timestamp_str = time.strftime("%H:%M:%S", time.localtime())
                print(f"{Fore.RED}[{timestamp_str}] DIAGNOSTIC: Error scanning {directory}: {e}{Style.RESET_ALL}")
    
    # If Encounter.log files found, pick the most recent one
    if found_encounter_logs:
        # Sort by modification time (most recent first)
        found_encounter_logs.sort(key=lambda x: x['mod_time'], reverse=True)
        
        most_recent_log = found_encounter_logs[0]
        
        if len(found_encounter_logs) > 1:
            print(f"{Fore.GREEN}Selected most recently updated Encounter.log:{Style.RESET_ALL}")
            print(f"{Fore.WHITE}  {most_recent_log['path']}{Style.RESET_ALL}")
            print(f"{Fore.WHITE}  Last modified: {most_recent_log['mod_time_str']}{Style.RESET_ALL}")
        
        return most_recent_log['path']
    
    # If directories found but no Encounter.log files, pick the directory with most recent activity
    if found_directories:
        best_directory = None
        best_time = 0
        
        for directory in found_directories:
            try:
                # Check directory modification time
                dir_time = directory.stat().st_mtime
                
                # Also check for most recent file in directory
                most_recent_file_time = 0
                for file_path in directory.iterdir():
                    if file_path.is_file():
                        try:
                            file_time = file_path.stat().st_mtime
                            most_recent_file_time = max(most_recent_file_time, file_time)
                        except OSError:
                            continue
                
                # Use the more recent of directory time or most recent file time
                effective_time = max(dir_time, most_recent_file_time)
                
                if effective_time > best_time:
                    best_time = effective_time
                    best_directory = directory
                    
            except OSError:
                continue
        
        if best_directory:
            print(f"{Fore.YELLOW}No Encounter.log files found, but will monitor:{Style.RESET_ALL}")
            print(f"{Fore.WHITE}  {best_directory / 'Encounter.log'}{Style.RESET_ALL}")
            return best_directory / "Encounter.log"
    
    return None

def _find_eso_log_file(diagnostic: bool = False) -> Optional[Path]:
    """Try to find the ESO encounter log file in common locations with enhanced detection."""
    
    # Use Windows-specific detection for Windows
    if sys.platform == "win32":
        return _find_eso_log_file_windows(diagnostic)
    
    # Enhanced ESO log file locations with more comprehensive coverage for other platforms
    possible_paths = []
    
    if sys.platform == "darwin":
        # macOS - native and Wine installations
        possible_paths = [
            # Native macOS installations
            Path.home() / "Documents" / "Elder Scrolls Online" / "live" / "Logs" / "Encounter.log",
            Path.home() / "Documents" / "Elder Scrolls Online" / "Logs" / "Encounter.log",
            # Wine installations
            Path.home() / ".wine" / "drive_c" / "users" / "Public" / "Documents" / "Elder Scrolls Online" / "live" / "Logs" / "Encounter.log",
            Path.home() / ".wine" / "drive_c" / "users" / os.getenv("USER", "user") / "Documents" / "Elder Scrolls Online" / "live" / "Logs" / "Encounter.log",
            # Alternative Wine paths
            Path.home() / ".wine" / "drive_c" / "Program Files" / "Zenimax Online" / "The Elder Scrolls Online" / "game" / "client" / "Logs" / "Encounter.log",
        ]
    else:
        # Linux - Wine and native installations
        possible_paths = [
            # Wine installations (most common on Linux)
            Path.home() / ".wine" / "drive_c" / "users" / "Public" / "Documents" / "Elder Scrolls Online" / "live" / "Logs" / "Encounter.log",
            Path.home() / ".wine" / "drive_c" / "users" / os.getenv("USER", "user") / "Documents" / "Elder Scrolls Online" / "live" / "Logs" / "Encounter.log",
            # Alternative Wine paths
            Path.home() / ".wine" / "drive_c" / "Program Files" / "Zenimax Online" / "The Elder Scrolls Online" / "game" / "client" / "Logs" / "Encounter.log",
            Path.home() / ".wine" / "drive_c" / "Program Files (x86)" / "Zenimax Online" / "The Elder Scrolls Online" / "game" / "client" / "Logs" / "Encounter.log",
            # Native Linux installations (if any)
            Path.home() / "Documents" / "Elder Scrolls Online" / "live" / "Logs" / "Encounter.log",
            Path.home() / "Documents" / "Elder Scrolls Online" / "Logs" / "Encounter.log",
            # Steam Deck/SteamOS paths
            Path.home() / ".steam" / "steam" / "steamapps" / "compatdata" / "306130" / "pfx" / "drive_c" / "users" / "steamuser" / "Documents" / "Elder Scrolls Online" / "live" / "Logs" / "Encounter.log",
        ]

    # Show diagnostic information if requested
    if diagnostic:
        timestamp_str = time.strftime("%H:%M:%S", time.localtime())
        print(f"{Fore.CYAN}[{timestamp_str}] DIAGNOSTIC: Searching for Encounter.log in {len(possible_paths)} locations{Style.RESET_ALL}")
        for i, path in enumerate(possible_paths, 1):
            status = "✓ EXISTS" if path.exists() else "✗ not found"
            print(f"{Fore.CYAN}[{timestamp_str}] DIAGNOSTIC: {i:2d}. {path} - {status}{Style.RESET_ALL}")

    # Search for existing files
    found_paths = []
    for path in possible_paths:
        if path.exists():
            found_paths.append(path)
    
    # Return the first found path, or None if none found
    if found_paths:
        if diagnostic:
            timestamp_str = time.strftime("%H:%M:%S", time.localtime())
            print(f"{Fore.CYAN}[{timestamp_str}] DIAGNOSTIC: Found {len(found_paths)} log file(s), using: {found_paths[0]}{Style.RESET_ALL}")
        return found_paths[0]
    
    return None

def _provide_log_file_guidance() -> None:
    """Provide helpful guidance when no ESO log file is found."""
    host_type = _get_host_type_description()
    
    print(f"{Fore.YELLOW}No ESO Encounter.log file found on {host_type}.{Style.RESET_ALL}")
    print(f"{Fore.CYAN}Here's how to enable encounter logging in ESO:{Style.RESET_ALL}")
    print()
    
    if sys.platform == "win32":
        print(f"{Fore.WHITE}1. Open ESO and go to Settings > Combat > Combat Logging{Style.RESET_ALL}")
        print(f"{Fore.WHITE}2. Enable 'Combat Logging' and 'Combat Logging to File'{Style.RESET_ALL}")
        print(f"{Fore.WHITE}3. The log file should appear at:{Style.RESET_ALL}")
        print(f"{Fore.GREEN}   %USERPROFILE%\\Documents\\Elder Scrolls Online\\live\\Logs\\Encounter.log{Style.RESET_ALL}")
    elif sys.platform == "darwin":
        print(f"{Fore.WHITE}1. Open ESO and go to Settings > Combat > Combat Logging{Style.RESET_ALL}")
        print(f"{Fore.WHITE}2. Enable 'Combat Logging' and 'Combat Logging to File'{Style.RESET_ALL}")
        print(f"{Fore.WHITE}3. The log file should appear at:{Style.RESET_ALL}")
        print(f"{Fore.GREEN}   ~/Documents/Elder Scrolls Online/live/Logs/Encounter.log{Style.RESET_ALL}")
        print(f"{Fore.WHITE}   or (if using Wine):{Style.RESET_ALL}")
        print(f"{Fore.GREEN}   ~/.wine/drive_c/users/Public/Documents/Elder Scrolls Online/live/Logs/Encounter.log{Style.RESET_ALL}")
    else:
        print(f"{Fore.WHITE}1. Open ESO and go to Settings > Combat > Combat Logging{Style.RESET_ALL}")
        print(f"{Fore.WHITE}2. Enable 'Combat Logging' and 'Combat Logging to File'{Style.RESET_ALL}")
        print(f"{Fore.WHITE}3. The log file should appear at:{Style.RESET_ALL}")
        print(f"{Fore.GREEN}   ~/.wine/drive_c/users/Public/Documents/Elder Scrolls Online/live/Logs/Encounter.log{Style.RESET_ALL}")
        print(f"{Fore.WHITE}   or (if using Steam Deck):{Style.RESET_ALL}")
        print(f"{Fore.GREEN}   ~/.steam/steam/steamapps/compatdata/306130/pfx/drive_c/users/steamuser/Documents/Elder Scrolls Online/live/Logs/Encounter.log{Style.RESET_ALL}")
    
    print()
    print(f"{Fore.CYAN}Alternative: Specify the log file path manually:{Style.RESET_ALL}")
    print(f"{Fore.WHITE}  python3 src/esolog_tail.py --log-file /path/to/your/Encounter.log{Style.RESET_ALL}")
    print()
    print(f"{Fore.CYAN}Tip: You can also use --no-wait to exit immediately if the file doesn't exist.{Style.RESET_ALL}")

def _get_most_likely_log_directory() -> Path:
    """Get the most likely ESO log directory based on the host OS."""
    if sys.platform == "win32":
        # Windows - most common location
        return Path.home() / "Documents" / "Elder Scrolls Online" / "live" / "Logs"
    elif sys.platform == "darwin":
        # macOS - try native first, then Wine
        native_path = Path.home() / "Documents" / "Elder Scrolls Online" / "live" / "Logs"
        wine_path = Path.home() / ".wine" / "drive_c" / "users" / "Public" / "Documents" / "Elder Scrolls Online" / "live" / "Logs"
        if native_path.exists():
            return native_path
        else:
            return wine_path
    else:
        # Linux - Wine is most likely
        return Path.home() / ".wine" / "drive_c" / "users" / "Public" / "Documents" / "Elder Scrolls Online" / "live" / "Logs"

def _get_host_type_description() -> str:
    """Get a user-friendly description of the host OS."""
    if sys.platform == "win32":
        return "Windows"
    elif sys.platform == "darwin":
        return "macOS"
    elif sys.platform.startswith("linux"):
        return "Linux"
    else:
        return "Unknown"

def _handle_replay_log_splitting(log_splitter, entry, line: str):
    """Handle log splitting logic for replay mode."""
    # Handle BEGIN_LOG - start new encounter
    if entry.event_type == "BEGIN_LOG":
        # Start encounter without zone info - will wait for first zone
        log_splitter.start_encounter(entry)
        # Write the BEGIN_LOG line
        log_splitter.write_log_line(line)
    
    # Handle ZONE_CHANGED - track current zone
    elif entry.event_type == "ZONE_CHANGED":
        # Extract zone name and difficulty from ZONE_CHANGED
        # Format: ZONE_CHANGED,zone_id,"Zone Name",difficulty
        if len(entry.fields) >= 2:
            zone_name = entry.fields[0].strip('"') if entry.fields[0] else ""
            difficulty = entry.fields[1].strip('"') if len(entry.fields) > 1 else ""
            
            # Update current zone tracking
            log_splitter.handle_zone_change(zone_name, difficulty)
            
            # Write the ZONE_CHANGED line
            log_splitter.write_log_line(line)
    
    # Handle BEGIN_COMBAT - rename file to current zone
    elif entry.event_type == "BEGIN_COMBAT":
        log_splitter.start_combat()
        # Write the BEGIN_COMBAT line
        log_splitter.write_log_line(line)
    
    # Handle END_LOG - end current encounter
    elif entry.event_type == "END_LOG":
        if log_splitter.pending_begin_log or log_splitter.current_split_file:
            log_splitter.write_log_line(line)
            log_splitter.end_encounter()
            if log_splitter.diagnostic:
                timestamp_str = time.strftime("%H:%M:%S", time.localtime())
                print(f"{Fore.CYAN}[{timestamp_str}] DIAGNOSTIC: END_LOG detected, closing split file{Style.RESET_ALL}")
    
    # Write all other lines to current split file
    else:
        log_splitter.write_log_line(line)

def _replay_log_file(analyzer: ESOLogAnalyzer, log_file: Path, speed_multiplier: int, tail_and_split: bool = False, split_dir: Optional[Path] = None):
    """Replay a log file for testing purposes."""

    print(f"{Fore.YELLOW}Reading log file...{Style.RESET_ALL}")

    # Initialize log splitter if needed
    log_splitter = LogSplitter(log_file, diagnostic=analyzer.diagnostic, split_dir=split_dir) if tail_and_split else None

    entries = []
    with open(log_file, 'r', encoding='utf-8', errors='ignore') as f:
        for line_num, line in enumerate(f, 1):
            if line_num % 10000 == 0:
                print(f"{Fore.YELLOW}Processed {line_num} lines...{Style.RESET_ALL}")

            line = line.strip()
            if line:
                entry = ESOLogEntry.parse(line)
                if entry:
                    entries.append(entry)
                    
                    # Handle log splitting if enabled
                    if log_splitter:
                        _handle_replay_log_splitting(log_splitter, entry, line)

    print(f"{Fore.GREEN}Loaded {len(entries)} log entries{Style.RESET_ALL}")
    print(f"{Fore.YELLOW}Starting replay at full speed...{Style.RESET_ALL}\n")

    if not entries:
        print(f"{Fore.RED}No valid log entries found{Style.RESET_ALL}")
        return

    # Process all entries at full speed without delays
    for entry in entries:
        analyzer.process_log_entry(entry)

    # Final check to ensure any remaining encounters are displayed
    analyzer._check_pending_encounter_display()

    print(f"\n{Fore.GREEN}Replay complete!{Style.RESET_ALL}")

if __name__ == "__main__":
    main()<|MERGE_RESOLUTION|>--- conflicted
+++ resolved
@@ -8,10 +8,7 @@
 import sys
 if len(sys.argv) > 1 and sys.argv[1] in ['-v', '--version']:
     try:
-        try:
-            from .version import __version__
-        except ImportError:
-            from version import __version__
+        from version import __version__
         print(f"ESO Live Encounter Log Sets & Abilities Analyzer v{__version__}")
         print(f"Repository: https://github.com/brainsnorkel/eso-live-encounterlog-sets-abilities")
         print(f"License: MIT")
@@ -32,10 +29,7 @@
 import click
 import requests
 from colorama import init, Fore, Style
-try:
-    from .gear_set_database_optimized import gear_set_db
-except ImportError:
-    from gear_set_database_optimized import gear_set_db
+from gear_set_database_optimized import gear_set_db
 
 # Add keyboard detection and clipboard functionality
 try:
@@ -54,10 +48,7 @@
 # Initialize colorama for cross-platform colored output
 init()
 
-try:
-    from .version import __version__
-except ImportError:
-    from version import __version__
+from version import __version__
 
 # Taunt abilities lookup for highlighting
 TAUNT_ABILITIES = {
@@ -2941,41 +2932,27 @@
         return False
 
     def _process_new_lines(self):
-        """Process new lines added to the log file.
-        
-        Note: This method assumes the caller already holds the file_lock.
-        """
+        """Process new lines added to the log file."""
         if not self.log_file.exists():
             return
 
-        current_size = self.log_file.stat().st_size
-        if current_size <= self.last_position:
+        with self.file_lock:  # Prevent concurrent file access
+            current_size = self.log_file.stat().st_size
+            if current_size <= self.last_position:
+                if self.diagnostic:
+                    timestamp = time.strftime("%H:%M:%S", time.localtime())
+                    print(f"{Fore.BLUE}[{timestamp}] DIAGNOSTIC: No new data in {self.log_file.name} (size: {current_size}, pos: {self.last_position}){Style.RESET_ALL}")
+                return
+
             if self.diagnostic:
                 timestamp = time.strftime("%H:%M:%S", time.localtime())
-                print(f"{Fore.BLUE}[{timestamp}] DIAGNOSTIC: No new data in {self.log_file.name} (size: {current_size}, pos: {self.last_position}){Style.RESET_ALL}")
-            return
-
-        if self.diagnostic:
-            timestamp = time.strftime("%H:%M:%S", time.localtime())
-            print(f"{Fore.GREEN}[{timestamp}] DIAGNOSTIC: Reading new data from {self.log_file.name} (size: {current_size}, pos: {self.last_position}){Style.RESET_ALL}")
-
-<<<<<<< HEAD
-        with open(self.log_file, 'r', encoding='utf-8', errors='ignore') as f:
-            f.seek(self.last_position)
-            new_lines = f.readlines()
-            self.last_position = f.tell()
-
-        if self.diagnostic:
-            timestamp = time.strftime("%H:%M:%S", time.localtime())
-            print(f"{Fore.GREEN}[{timestamp}] DIAGNOSTIC: Read {len(new_lines)} lines from {self.log_file.name}{Style.RESET_ALL}")
-
-        for line in new_lines:
-            line = line.strip()
-            if line:
-                entry = ESOLogEntry.parse(line)
-                if entry:
-                    self.analyzer.process_log_entry(entry)
-=======
+                print(f"{Fore.GREEN}[{timestamp}] DIAGNOSTIC: Reading new data from {self.log_file.name} (size: {current_size}, pos: {self.last_position}){Style.RESET_ALL}")
+
+            with open(self.log_file, 'r', encoding='utf-8', errors='ignore') as f:
+                f.seek(self.last_position)
+                new_lines = f.readlines()
+                self.last_position = f.tell()
+
             if self.diagnostic:
                 timestamp = time.strftime("%H:%M:%S", time.localtime())
                 print(f"{Fore.GREEN}[{timestamp}] DIAGNOSTIC: Read {len(new_lines)} lines from {self.log_file.name}{Style.RESET_ALL}")
@@ -3035,7 +3012,6 @@
         # Write all other lines to current split file
         else:
             self.log_splitter.write_log_line(line)
->>>>>>> 896eb6d6
 
 @click.command()
 @click.option('--log-file', '-f', type=click.Path(),
